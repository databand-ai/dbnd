--- conflicted
+++ resolved
@@ -10,11 +10,7 @@
 from dbnd._core.run.databand_run import new_databand_run
 from dbnd._core.task_build.task_context import TaskContextPhase
 from dbnd._core.utils.json_utils import convert_to_safe_types
-<<<<<<< HEAD
 from dbnd._core.utils.uid_utils import get_job_run_uid, get_task_run_uid
-=======
-from dbnd_airflow_operator.dbnd_airflow_operator_config import DbndAirflowOperatorConfig
->>>>>>> 92b39a16
 from targets import target
 
 
@@ -75,7 +71,6 @@
     def execute(self, context):
         logger.debug("Running dbnd dbnd_task from airflow operator %s", self.task_id)
 
-<<<<<<< HEAD
         dag = context["dag"]
         execution_date = context["execution_date"]
         dag_id = dag.dag_id
@@ -84,10 +79,7 @@
         dag_task_run_uid = get_task_run_uid(run_uid, dag_id)
         task_run_uid = get_task_run_uid(run_uid, self.task_id)
 
-        # Airflow has updated all relevan fields in Operator definition with XCom values
-=======
         # Airflow has updated all relevant fields in Operator definition with XCom values
->>>>>>> 92b39a16
         # now we can create a real dbnd dbnd_task with real references to dbnd_task
         new_kwargs = {}
         for p_name in self.dbnd_task_params_fields:
@@ -105,7 +97,6 @@
             with dbnd_task.ctrl.task_context(phase=TaskContextPhase.BUILD):
                 dbnd_task = dbnd_task.clone(**new_kwargs)
 
-<<<<<<< HEAD
             logger.debug("Creating inplace databand run for driver dump")
             dag_task = Task(task_name=dag.dag_id, task_target_date=execution_date)
             dag_task.set_upstream(dbnd_task)
@@ -137,29 +128,6 @@
                     )
                     # should be replaced with  tr._execute call
                     dbnd_task._task_submit()
-=======
-            logger.info(
-                dbnd_task.ctrl.banner(
-                    "Running task '%s'." % dbnd_task.task_name, color="cyan"
-                )
-            )
-            with dbnd_task.ctrl.task_context(phase=TaskContextPhase.RUN):
-                needs_databand_run = not isinstance(
-                    dbnd_task, (PipelineTask, PythonTask)
-                )
-                dr = try_get_databand_run()
-                if needs_databand_run and not dr:
-                    logger.info("Creating in-place databand run for driver dump")
-                    with new_databand_run(context=dc, task_or_task_name=dbnd_task) as r:
-                        r._init_without_run()
-                        r.save_run()
-                        self.validate_and_submit_task(dbnd_task)
-                else:
-                    self.validate_and_submit_task(dbnd_task)
-
-        dbnd_task.ctrl.save_task_band()
-        self.validate_task_output(dbnd_task)
->>>>>>> 92b39a16
 
         logger.debug("Finished to run %s", self)
         result = {
