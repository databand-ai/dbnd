import datetime
import itertools
import json
import logging
import os
import sys

import flask
import flask_admin
import flask_appbuilder
import pendulum
import pkg_resources
import six

from airflow.configuration import conf
from airflow.jobs import BaseJob
from airflow.models import BaseOperator, DagModel, DagRun, XCom
from airflow.plugins_manager import AirflowPlugin
from airflow.utils.db import provide_session
from airflow.utils.net import get_hostname
from airflow.utils.timezone import utcnow
from airflow.version import version as airflow_version
from flask import Response
from sqlalchemy import and_, or_

from dbnd._core.run.databand_run import AD_HOC_DAG_PREFIX


DEFAULT_DAYS_PERIOD = 30
TASK_ARG_TYPES = (str, float, bool, int, datetime.datetime)

current_dags = {}

MAX_LOGS_SIZE_IN_BYTES = 10000
MAX_XCOM_SIZE_IN_BYTES = 10000
MAX_XCOM_LENGTH = 10

try:
    # in dbnd it might be overridden
    from airflow.models import original_TaskInstance as TaskInstance
except Exception:
    from airflow.models import TaskInstance


### Exceptions ###


class EmptyAirflowDatabase(Exception):
    pass


### Plugin Business Logic ###


def _load_dags_models(session=None):
    dag_models = session.query(DagModel).all()

    for dag_model in dag_models:
        # Exclude dbnd-run tagged runs
        if not dag_model.dag_id.startswith(AD_HOC_DAG_PREFIX):
            current_dags[dag_model.dag_id] = dag_model


def do_export_data(
    dagbag,
    since,
    include_logs=False,
    include_task_args=False,
    include_xcom=False,
    dag_ids=None,
    task_quantity=None,
    session=None,
):
    """
    Get first task instances which have the largest amount of objects in DB.
    Then get related DAG runs and DAG runs in the same time frame.
    All DAGs are always exported since their amount is low.
    Amount of exported data is limited by tasks parameter which limits the number to task instances to export.
    """
    since = since or pendulum.datetime.min
    _load_dags_models(session)
    logging.info(
        "Collected %d dags. Trying to query task instances and dagruns from %s",
        len(current_dags),
        since,
    )

    task_instances, dag_runs = _get_task_instances(
        since, dag_ids, task_quantity, session
    )
    logging.info("%d task instances were found." % len(task_instances))

    task_end_dates = [
        task.end_date for task, job in task_instances if task.end_date is not None
    ]
    if not task_end_dates or not task_quantity or len(task_instances) < task_quantity:
        dag_run_end_date = pendulum.datetime.max
    else:
        dag_run_end_date = max(task_end_dates)

    dag_runs |= _get_dag_runs(since, dag_run_end_date, dag_ids, session)
    logging.info("%d dag runs were found." % len(dag_runs))

    if not task_instances and not dag_runs:
        return ExportData(since=since)

    dag_models = [d for d in current_dags.values() if d]
    if dag_ids:
        dag_models = [dag for dag in dag_models if dag.dag_id in dag_ids]

    xcom_results = (
        _get_full_xcom_dict(session, dag_ids, task_instances) if include_xcom else None
    )

    number_of_task_instances_not_in_dag_bag = 0
    task_instances_list = []
    for ti, job in task_instances:
        if ti is None:
            logging.info("Received task instance that is None")
        dag_from_dag_bag = dagbag.get_dag(ti.dag_id)
        if not dag_from_dag_bag:
            number_of_task_instances_not_in_dag_bag += 1
        task_from_dag_bag = (
            dag_from_dag_bag.get_task(ti.task_id)
            if dag_from_dag_bag and dag_from_dag_bag.has_task(ti.task_id)
            else None
        )
        # Don't fetch xcom of task instance from dag that is not in the DagBag, this can cause bugs
        xcom_dict = (
            _get_task_instance_xcom_dict(
                xcom_results, ti.dag_id, ti.task_id, ti.execution_date
            )
            if include_xcom and dag_from_dag_bag
            else {}
        )
        result = ETaskInstance.from_task_instance(
            ti, include_logs, task_from_dag_bag, xcom_dict,
        )
        task_instances_list.append(result)

<<<<<<< HEAD
    ed = ExportData(
        task_instances=task_instances_result,
        dag_runs=[EDagRun.from_dagrun(dr) for dr in dag_runs],
        dags=[
            EDag.from_dag(
                dagbag.get_dag(dm.dag_id), dm, dagbag.dag_folder, include_task_args
=======
    if number_of_task_instances_not_in_dag_bag > 0:
        logging.info(
            "Found {} task instances from dag not in DagBag".format(
                number_of_task_instances_not_in_dag_bag
>>>>>>> 27177af9
            )
        )

    number_of_dags_not_in_dag_bag = 0
    dags_list = []
    for dag_model in dag_models:
        dag_from_dag_bag = dagbag.get_dag(dag_model.dag_id)
        if dagbag.get_dag(dag_model.dag_id):
            dag = EDag.from_dag(dag_from_dag_bag, dagbag.dag_folder, include_task_args)
        else:
            dag = EDag.from_dag(dag_model, dagbag.dag_folder, include_task_args)
            number_of_dags_not_in_dag_bag += 1
        dags_list.append(dag)

    if number_of_dags_not_in_dag_bag > 0:
        logging.info(
            "Found {} dags not in dagbag".format(number_of_dags_not_in_dag_bag)
        )

    dag_runs_list = [EDagRun.from_dagrun(dr) for dr in dag_runs]

    logging.info(
        "Returning {} task instances, {} dag runs, {} dags".format(
            len(task_instances_list), len(dag_runs_list), len(dags_list)
        )
    )

    ed = ExportData(
        task_instances=task_instances_list,
        dag_runs=dag_runs_list,
        dags=dags_list,
        since=since,
    )

    return ed


def _get_dag_runs(start_date, end_date, dag_ids, session):
    dagruns_query = session.query(DagRun).filter(
        or_(
            DagRun.end_date.is_(None),
            and_(DagRun.end_date >= start_date, DagRun.end_date <= end_date),
        )
    )

    if dag_ids:
        dagruns_query = dagruns_query.filter(DagRun.dag_id.in_(dag_ids))

    return set(dagruns_query.all())


def _get_task_instances(start_date, dag_ids, quantity, session):
    task_instances_query = (
        session.query(TaskInstance, BaseJob, DagRun)
        .outerjoin(BaseJob, TaskInstance.job_id == BaseJob.id)
        .join(
            DagRun,
            (TaskInstance.dag_id == DagRun.dag_id)
            & (TaskInstance.execution_date == DagRun.execution_date),
        )
        .filter(or_(DagRun.end_date.is_(None), TaskInstance.end_date > start_date))
    )

    if dag_ids:
        task_instances_query = task_instances_query.filter(
            TaskInstance.dag_id.in_(dag_ids)
        )

    if quantity is not None:
        task_instances_query = task_instances_query.order_by(
            TaskInstance.end_date
        ).limit(quantity)

    results = task_instances_query.all()
    tasks_and_jobs = [(task, job) for task, job, dag_run in results]
    dag_runs = {dag_run for task, job, dag_run in results}
    return tasks_and_jobs, dag_runs


def _get_full_xcom_dict(session, dag_ids, task_instances):
    xcom_query = session.query(XCom)
    if dag_ids:
        xcom_query = xcom_query.filter(XCom.dag_id.in_(dag_ids))

    task_ids = [ti.task_id for ti, job in task_instances]
    xcom_query = xcom_query.filter(XCom.task_id.in_(task_ids))

    results = xcom_query.all()
    if not results:
        return None

    xcom_results = {}
    for result in results:
        if result.dag_id not in xcom_results:
            xcom_results[result.dag_id] = {}
        if result.task_id not in xcom_results[result.dag_id]:
            xcom_results[result.dag_id][result.task_id] = {}
        if result.execution_date not in xcom_results[result.dag_id][result.task_id]:
            xcom_results[result.dag_id][result.task_id][result.execution_date] = {}
        xcom_results[result.dag_id][result.task_id][result.execution_date][
            result.key
        ] = str(result.value)

    return xcom_results


def _get_task_instance_xcom_dict(xcom_results, dag_id, task_id, execution_date):
    if not xcom_results:
        return {}

    xcom_dict = {}

    if dag_id in xcom_results:
        if task_id in xcom_results[dag_id]:
            if execution_date in xcom_results[dag_id][task_id]:
                xcom_dict = xcom_results[dag_id][task_id][execution_date]

    if not xcom_dict:
        return {}

    sliced_xcom = (
        dict(itertools.islice(xcom_dict.items(), MAX_XCOM_LENGTH))
        if len(xcom_dict) > MAX_XCOM_LENGTH
        else xcom_dict
    )
    for key, value in six.iteritems(sliced_xcom):
        sliced_xcom[key] = shorten_xcom_value(value)

    return sliced_xcom


def shorten_xcom_value(xcom_value):
    if sys.getsizeof(xcom_value) <= MAX_XCOM_SIZE_IN_BYTES:
        return xcom_value

    diff = len(xcom_value) - MAX_XCOM_SIZE_IN_BYTES
    return xcom_value[-diff:]


@provide_session
def _get_current_dag_model(dag_id, session=None):
    # MONKEY PATCH for old DagModel.get_current to try cache first
    if dag_id not in current_dags:
        current_dags[dag_id] = (
            session.query(DagModel).filter(DagModel.dag_id == dag_id).first()
        )

    return current_dags[dag_id]


class ETask(object):
    def __init__(
        self,
        upstream_task_ids=None,
        downstream_task_ids=None,
        task_type=None,
        task_source_code=None,
        task_module_code=None,
        dag_id=None,
        task_id=None,
        retries=None,
        command=None,
        task_args=None,
    ):
        self.upstream_task_ids = list(upstream_task_ids)  # type: List[str]
        self.downstream_task_ids = list(downstream_task_ids)  # type: List[str]
        self.task_type = task_type
        self.task_source_code = task_source_code
        self.task_module_code = task_module_code
        self.dag_id = dag_id
        self.task_id = task_id
        self.retries = retries
        self.command = command
        self.task_args = task_args

    @staticmethod
    def from_task(t, include_task_args):
        # type: (BaseOperator, bool) -> ETask
        return ETask(
            upstream_task_ids=t.upstream_task_ids,
            downstream_task_ids=t.downstream_task_ids,
            task_type=t.task_type,
            task_source_code=_get_source_code(t),
            task_module_code=_get_module_code(t),
            dag_id=t.dag_id,
            task_id=t.task_id,
            retries=t.retries,
            command=_get_command_from_operator(t),
            task_args=_extract_args_from_dict(vars(t)) if include_task_args else {},
        )

    def as_dict(self):
        return dict(
            upstream_task_ids=self.upstream_task_ids,
            downstream_task_ids=self.downstream_task_ids,
            task_type=self.task_type,
            task_source_code=self.task_source_code,
            task_module_code=self.task_module_code,
            dag_id=self.dag_id,
            task_id=self.task_id,
            retries=self.retries,
            command=self.command,
            task_args=self.task_args,
        )


class ETaskInstance(object):
    def __init__(
        self,
        execution_date,
        dag_id,
        state,
        try_number,
        task_id,
        start_date,
        end_date,
        log_body,
        xcom_dict,
    ):
        self.execution_date = execution_date
        self.dag_id = dag_id
        self.state = state
        self.try_number = try_number
        self.task_id = task_id
        self.start_date = start_date
        self.end_date = end_date
        self.log_body = log_body
        self.xcom_dict = xcom_dict

    @staticmethod
    def from_task_instance(ti, include_logs=False, task=None, xcom_dict=None):
        # type: (TaskInstance, bool, BaseOperator, dict) -> ETaskInstance
        return ETaskInstance(
            execution_date=ti.execution_date,
            dag_id=ti.dag_id,
            state=ti.state,
            try_number=ti._try_number,
            task_id=ti.task_id,
            start_date=ti.start_date,
            end_date=ti.end_date,
            log_body=_get_log(ti, task) if include_logs and task else None,
            xcom_dict=xcom_dict,
        )

    def as_dict(self):
        return dict(
            execution_date=self.execution_date,
            dag_id=self.dag_id,
            state=self.state,
            try_number=self.try_number,
            task_id=self.task_id,
            start_date=self.start_date,
            end_date=self.end_date,
            log_body=self.log_body,
            xcom_dict=self.xcom_dict,
        )


### Models ###


class EDagRun(object):
    def __init__(
        self, dag_id, dagrun_id, start_date, state, end_date, execution_date, task_args
    ):
        self.dag_id = dag_id
        self.dagrun_id = dagrun_id
        self.start_date = start_date
        self.state = state
        self.end_date = end_date
        self.execution_date = execution_date
        self.task_args = task_args

    @staticmethod
    def from_dagrun(dr):
        # type: (DagRun) -> EDagRun
        return EDagRun(
            dag_id=dr.dag_id,
            dagrun_id=dr.id,  # ???
            start_date=dr.start_date,
            state=dr.state,
            end_date=dr.end_date,
            execution_date=dr.execution_date,
            task_args=_extract_args_from_dict(dr.conf) if dr.conf else {},
        )

    def as_dict(self):
        return dict(
            dag_id=self.dag_id,
            dagrun_id=self.dagrun_id,
            start_date=self.start_date,
            state=self.state,
            end_date=self.end_date,
            execution_date=self.execution_date,
            task_args=self.task_args,
        )


class EDag(object):
    def __init__(
        self,
        description,
        root_task_ids,
        tasks,
        owner,
        dag_id,
        schedule_interval,
        catchup,
        start_date,
        end_date,
        is_committed,
        git_commit,
        dag_folder,
        hostname,
        source_code,
        is_subdag,
        task_type,
        task_args,
        is_active,
        is_paused,
    ):
        self.description = description
        self.root_task_ids = root_task_ids  # type: List[str]
        self.tasks = tasks  # type: List[ETask]
        self.owner = owner
        self.dag_id = dag_id
        self.schedule_interval = schedule_interval
        self.catchup = catchup
        self.start_date = start_date
        self.end_date = end_date
        self.is_committed = is_committed
        self.git_commit = git_commit
        self.dag_folder = dag_folder
        self.hostname = hostname
        self.source_code = source_code
        self.is_subdag = is_subdag
        self.task_type = task_type
        self.task_args = task_args
        self.is_active = is_active
        self.is_paused = is_paused

    @staticmethod
<<<<<<< HEAD
    def from_dag(dag, dm, dag_folder, include_task_args):
        # type: (DAG, DagModel, str, bool) -> EDag
=======
    def from_dag(dag, dag_folder, include_task_args):
>>>>>>> 27177af9
        git_commit, git_committed = _get_git_status(dag_folder)
        # Can be Dag from DagBag or from DB, therefore not all attributes may exist
        return EDag(
            description=dag.description,
            root_task_ids=[t.task_id for t in dag.roots]
            if hasattr(dag, "roots")
            else [],
            tasks=[ETask.from_task(t, include_task_args) for t in dag.tasks]
            if hasattr(dag, "tasks")
            else [],
            owner=dag.owner if hasattr(dag, "owner") else dag.owners,
            dag_id=dag.dag_id,
            schedule_interval=interval_to_str(dag.schedule_interval),
            catchup=dag.catchup if hasattr(dag, "catchup") else "",
            start_date=dag.start_date or utcnow()
            if hasattr(dag, "start_date")
            else utcnow(),
            end_date=dag.end_date if hasattr(dag, "start_date") else utcnow(),
            is_committed=git_committed,
            git_commit=git_commit or "",
            dag_folder=dag_folder,
            hostname=get_hostname(),
            source_code=_read_dag_file(dag.fileloc),
            is_subdag=dag.is_subdag,
            task_type="DAG",
            task_args=_extract_args_from_dict(vars(dag)) if include_task_args else {},
            is_active=dm.is_active,
            is_paused=dm.is_paused,
        )

    def as_dict(self):
        return dict(
            description=self.description,
            root_task_ids=self.root_task_ids,
            tasks=[t.as_dict() for t in self.tasks],
            owner=self.owner,
            dag_id=self.dag_id,
            schedule_interval=self.schedule_interval,
            catchup=self.catchup,
            start_date=self.start_date,
            end_date=self.end_date,
            is_committed=self.is_committed,
            git_commit=self.git_commit,
            dag_folder=self.dag_folder,
            hostname=self.hostname,
            source_code=self.source_code,
            is_subdag=self.is_subdag,
            task_type=self.task_type,
            task_args=self.task_args,
        )


class ExportData(object):
    def __init__(self, since, dags=None, dag_runs=None, task_instances=None):
        self.dags = dags or []  # type: List[EDag]
        self.dag_runs = dag_runs or []  # type: List[EDagRun]
        self.task_instances = task_instances or []  # type: List[ETaskInstance]
        self.since = since  # type: Datetime
        self.airflow_version = airflow_version
        self.dags_path = conf.get("core", "dags_folder")
        self.logs_path = conf.get("core", "base_log_folder")
        self.airflow_export_version = _get_export_plugin_version()
        self.rbac_enabled = conf.get("webserver", "rbac")

    def as_dict(self):
        return dict(
            dags=[x.as_dict() for x in self.dags],
            dag_runs=[x.as_dict() for x in self.dag_runs],
            task_instances=[x.as_dict() for x in self.task_instances],
            since=self.since,
            airflow_version=self.airflow_version,
            dags_path=self.dags_path,
            logs_path=self.logs_path,
            airflow_export_version=self.airflow_export_version,
            rbac_enabled=self.rbac_enabled,
        )


### Helpers ###


def interval_to_str(schedule_interval):
    if isinstance(schedule_interval, datetime.timedelta):
        if schedule_interval == datetime.timedelta(days=1):
            return "@daily"
        if schedule_interval == datetime.timedelta(hours=1):
            return "@hourly"
    return str(schedule_interval)


def _get_log(ti, task):
    try:
        ti.task = task
        logger = logging.getLogger("airflow.task")
        task_log_reader = conf.get("core", "task_log_reader")
        handler = next(
            (handler for handler in logger.handlers if handler.name == task_log_reader),
            None,
        )
        logs, metadatas = handler.read(ti, ti._try_number, metadata={})
        if not logs:
            return None
        all_logs = logs[0]
        logs_size = sys.getsizeof(all_logs)
        if logs_size < MAX_LOGS_SIZE_IN_BYTES:
            return all_logs

        diff = logs_size - MAX_LOGS_SIZE_IN_BYTES
        result = all_logs[-diff:] + "... ({} of {})".format(diff, len(all_logs))
        return result
    except Exception as e:
        pass
    finally:
        del ti.task


def _get_git_status(path):
    try:
        from git import Repo

        if os.path.isfile(path):
            path = os.path.dirname(path)

        repo = Repo(path, search_parent_directories=True)
        commit = repo.head.commit.hexsha
        return commit, not repo.is_dirty()
    except Exception as ex:
        return None, False


def _get_source_code(t):
    # type: (BaseOperator) -> str
    # TODO: add other "code" extractions
    # TODO: maybe return it with operator code as well
    try:
        from airflow.operators.python_operator import PythonOperator
        from airflow.operators.bash_operator import BashOperator

        if isinstance(t, PythonOperator):
            import inspect

            return inspect.getsource(t.python_callable)
        elif isinstance(t, BashOperator):
            return t.bash_command
    except Exception as ex:
        pass


def _get_module_code(t):
    # type: (BaseOperator) -> str
    try:
        from airflow.operators.python_operator import PythonOperator

        if isinstance(t, PythonOperator):
            import inspect

            return inspect.getsource(inspect.getmodule(t.python_callable))
    except Exception as ex:
        pass


def _get_command_from_operator(t):
    # type: (BaseOperator) -> str
    from airflow.operators.python_operator import PythonOperator
    from airflow.operators.bash_operator import BashOperator

    if isinstance(t, BashOperator):
        return "bash_command='{bash_command}'".format(bash_command=t.bash_command)
    elif isinstance(t, PythonOperator):
        return "python_callable={func}, op_kwargs={kwrags}".format(
            func=t.python_callable.__name__, kwrags=t.op_kwargs
        )


def _extract_args_from_dict(t_dict):
    # type: (Dict) -> Dict[str]
    try:
        # Return only numeric, bool and string attributes
        res = {}
        for k, v in six.iteritems(t_dict):
            if v is None or isinstance(v, TASK_ARG_TYPES):
                res[k] = v
            elif isinstance(v, list):
                res[k] = [
                    val for val in v if val is None or isinstance(val, TASK_ARG_TYPES)
                ]
            elif isinstance(v, dict):
                res[k] = _extract_args_from_dict(v)
        return res
    except Exception as ex:
        task_id = t_dict.get("task_id") or t_dict.get("_dag_id")
        logging.error("Could not collect task args for %s: %s", task_id, ex)


def _read_dag_file(dag_file):
    # TODO: Change implementation when this is done:
    # https://github.com/apache/airflow/pull/7217

    if dag_file and os.path.exists(dag_file):
        with open(dag_file) as file:
            try:
                return file.read()
            except Exception as e:
                pass

    return None


def _get_export_plugin_version():
    try:
        return pkg_resources.get_distribution("dbnd_airflow_export").version
    except Exception:
        # plugin is probably not installed but "copied" to plugins folder so we cannot know its version
        return None


### Views ###


class ExportDataViewAppBuilder(flask_appbuilder.BaseView):
    endpoint = "data_export_plugin"
    default_view = "export_data"

    @flask_appbuilder.has_access
    @flask_appbuilder.expose("/export_data")
    def export_data(self):
        from airflow.www_rbac.views import dagbag

        return export_data_api(dagbag)


class ExportDataViewAdmin(flask_admin.BaseView):
    def __init__(self, *args, **kwargs):
        super(ExportDataViewAdmin, self).__init__(*args, **kwargs)
        self.endpoint = "data_export_plugin"

    @flask_admin.expose("/")
    @flask_admin.expose("/export_data")
    def export_data(self):
        from airflow.www.views import dagbag

        return export_data_api(dagbag)


@provide_session
def _handle_export_data(
    dagbag,
    since,
    include_logs,
    include_task_args,
    include_xcom,
    dag_ids=None,
    task_quantity=None,
    session=None,
):
    include_logs = bool(include_logs)
    if since:
        since = pendulum.parse(str(since).replace(" 00:00", "Z"))

    # We monkey patch `get_current` to optimize sql querying
    old_get_current_dag = DagModel.get_current
    try:
        DagModel.get_current = _get_current_dag_model
        result = do_export_data(
            dagbag=dagbag,
            since=since,
            include_logs=include_logs,
            include_xcom=include_xcom,
            include_task_args=include_task_args,
            dag_ids=dag_ids,
            task_quantity=task_quantity,
            session=session,
        )
    finally:
        DagModel.get_current = old_get_current_dag

    if result:
        result = result.as_dict()

    return result


class JsonEncoder(json.JSONEncoder):
    def default(self, obj):
        # convert dates and numpy objects in a json serializable format
        if isinstance(obj, datetime.datetime):
            return obj.strftime("%Y-%m-%dT%H:%M:%S.%fZ")
        elif isinstance(obj, datetime.date):
            return obj.strftime("%Y-%m-%d")

        # Let the base class default method raise the TypeError
        return json.JSONEncoder.default(self, obj)


def json_response(obj):
    return Response(
        response=json.dumps(obj, indent=4, cls=JsonEncoder),
        status=200,
        mimetype="application/json",
    )


def export_data_api(dagbag):
    since = flask.request.args.get("since")
    include_logs = flask.request.args.get("include_logs")
    include_task_args = flask.request.args.get("include_task_args")
    include_xcom = flask.request.args.get("include_xcom")
    dag_ids = flask.request.args.getlist("dag_ids")
    task_quantity = flask.request.args.get("tasks", type=int)
    rbac_enabled = conf.get("webserver", "rbac").lower() == "true"

    if not since and not include_logs and not dag_ids and not task_quantity:
        new_since = datetime.datetime.utcnow().replace(
            tzinfo=pendulum.timezone("UTC")
        ) - datetime.timedelta(days=1)
        redirect_url = (
            "ExportDataViewAppBuilder" if rbac_enabled else "data_export_plugin"
        )
        redirect_url += ".export_data"
        return flask.redirect(flask.url_for(redirect_url, since=new_since, code=303))

    # do_update = flask.request.args.get("do_update", "").lower() == "true"
    # verbose = flask.request.args.get("verbose", str(not do_update)).lower() == "true"

    export_data = _handle_export_data(
        dagbag=dagbag,
        since=since,
        include_logs=include_logs,
        include_task_args=include_task_args,
        include_xcom=include_xcom,
        dag_ids=dag_ids,
        task_quantity=task_quantity,
    )
    return json_response(export_data)


### Plugin ###


class DataExportAirflowPlugin(AirflowPlugin):
    name = "dbnd_airflow_export"
    admin_views = [ExportDataViewAdmin(category="Admin", name="Export Data")]
    appbuilder_views = [
        {"category": "Admin", "name": "Export Data", "view": ExportDataViewAppBuilder()}
    ]


### Direct API ###


def export_data_directly(
    sql_alchemy_conn,
    dag_folder,
    since,
    include_logs,
    include_task_args,
    include_xcom,
    dag_ids,
    task_quantity,
):
    from airflow import models, settings, conf
    from airflow.settings import STORE_SERIALIZED_DAGS
    from sqlalchemy import create_engine
    from sqlalchemy.orm import sessionmaker

    conf.set("core", "sql_alchemy_conn", value=sql_alchemy_conn)
    dagbag = models.DagBag(
        dag_folder if dag_folder else settings.DAGS_FOLDER,
        include_examples=True,
        store_serialized_dags=STORE_SERIALIZED_DAGS,
    )

    engine = create_engine(sql_alchemy_conn)
    session = sessionmaker(bind=engine)
    result = _handle_export_data(
        dagbag=dagbag,
        since=since,
        include_logs=include_logs,
        include_task_args=include_task_args,
        include_xcom=include_xcom,
        dag_ids=dag_ids,
        task_quantity=task_quantity,
        session=session(),
    )
<<<<<<< HEAD
    return json.loads(json.dumps(result, indent=4, cls=JsonEncoder))
=======
>>>>>>> 27177af9


### Experimental API:
try:
    # this import is critical for loading `requires_authentication`
    from airflow import api

    api.load_auth()

    from airflow.www_rbac.api.experimental.endpoints import (
        api_experimental,
        requires_authentication,
    )

    @api_experimental.route("/export_data", methods=["GET"])
    @requires_authentication
    def export_data():
        from airflow.www_rbac.views import dagbag

        return export_data_api(dagbag)


except Exception as e:
    logging.error("Export data could not be added to experimental api: %s", e)<|MERGE_RESOLUTION|>--- conflicted
+++ resolved
@@ -138,19 +138,10 @@
         )
         task_instances_list.append(result)
 
-<<<<<<< HEAD
-    ed = ExportData(
-        task_instances=task_instances_result,
-        dag_runs=[EDagRun.from_dagrun(dr) for dr in dag_runs],
-        dags=[
-            EDag.from_dag(
-                dagbag.get_dag(dm.dag_id), dm, dagbag.dag_folder, include_task_args
-=======
     if number_of_task_instances_not_in_dag_bag > 0:
         logging.info(
             "Found {} task instances from dag not in DagBag".format(
                 number_of_task_instances_not_in_dag_bag
->>>>>>> 27177af9
             )
         )
 
@@ -159,9 +150,9 @@
     for dag_model in dag_models:
         dag_from_dag_bag = dagbag.get_dag(dag_model.dag_id)
         if dagbag.get_dag(dag_model.dag_id):
-            dag = EDag.from_dag(dag_from_dag_bag, dagbag.dag_folder, include_task_args)
+            dag = EDag.from_dag(dag_from_dag_bag, dag_model,dagbag.dag_folder, include_task_args)
         else:
-            dag = EDag.from_dag(dag_model, dagbag.dag_folder, include_task_args)
+            dag = EDag.from_dag(dag_model, dag_model, dagbag.dag_folder, include_task_args)
             number_of_dags_not_in_dag_bag += 1
         dags_list.append(dag)
 
@@ -493,12 +484,8 @@
         self.is_paused = is_paused
 
     @staticmethod
-<<<<<<< HEAD
     def from_dag(dag, dm, dag_folder, include_task_args):
         # type: (DAG, DagModel, str, bool) -> EDag
-=======
-    def from_dag(dag, dag_folder, include_task_args):
->>>>>>> 27177af9
         git_commit, git_committed = _get_git_status(dag_folder)
         # Can be Dag from DagBag or from DB, therefore not all attributes may exist
         return EDag(
@@ -883,10 +870,7 @@
         task_quantity=task_quantity,
         session=session(),
     )
-<<<<<<< HEAD
     return json.loads(json.dumps(result, indent=4, cls=JsonEncoder))
-=======
->>>>>>> 27177af9
 
 
 ### Experimental API:
