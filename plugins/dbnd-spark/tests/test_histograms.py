from __future__ import print_function

import logging

from pyspark.sql.types import IntegerType, StringType, StructField, StructType
from pytest import fixture

from dbnd._core.tracking.histograms import HistogramRequest
from dbnd_spark.spark_targets import SparkDataFrameValueType
from targets.value_meta import ValueMetaConf


logger = logging.getLogger(__name__)


class TestHistograms:
    @fixture
    def meta_conf(self):
        conf = ValueMetaConf.enabled()
        conf.log_histograms = HistogramRequest.ALL()
        return conf

    @fixture
    def numbers(self):
        return [1, 1, 3, 1, 5, None, 1, 5, 5, None]

    def validate_numerical_histogram_and_stats(self, value_meta, column_name):
        """ assuming numbers fixture is used """
<<<<<<< HEAD
        stats = value_meta.descriptive_stats[column_name]
=======
>>>>>>> 445e2cf1
        assert column_name in value_meta.histograms
        histogram = value_meta.histograms[column_name]
        assert len(histogram) == 2
        assert len(histogram[0]) == 20
        assert len(histogram[1]) == 21
        assert sum(histogram[0]) == 8
<<<<<<< HEAD
        assert set(stats.keys()) == {
            "count",
            "mean",
            "stddev",
=======

        stats = value_meta.descriptive_stats[column_name]
        assert set(stats.keys()) == {
            "count",
            "mean",
>>>>>>> 445e2cf1
            "min",
            "25%",
            "50%",
            "75%",
            "max",
            "std",
            "type",
            "distinct",
            "null-count",
            "non-null",
        }
        assert stats["count"] == 10
        assert stats["non-null"] == 8
<<<<<<< HEAD
        assert stats["distinct"] == 3
=======
        assert stats["distinct"] == 4
>>>>>>> 445e2cf1
        assert stats["min"] == 1
        assert stats["max"] == 5

    def test_boolean_histogram(self, spark_session, meta_conf):
        booleans = [True] * 10 + [None] * 10 + [False] * 20 + [True] * 20
        booleans = [(i,) for i in booleans]
        boolean_df = spark_session.createDataFrame(booleans, ["boolean_column"])

        value_meta = SparkDataFrameValueType().get_value_meta(boolean_df, meta_conf)

        histogram = value_meta.histograms["boolean_column"]
        assert histogram[0] == [30, 20, 10]
        assert histogram[1] == [True, False, None]

        stats = value_meta.descriptive_stats["boolean_column"]
        assert stats["count"] == 60
        assert stats["type"] == "boolean"

    def test_int_column(self, spark_session, meta_conf, numbers):
        numbers = [(i,) for i in numbers]
        df = spark_session.createDataFrame(numbers, ["numerical_column"])
        value_meta = SparkDataFrameValueType().get_value_meta(df, meta_conf)
        # pandas_df = df.toPandas()
        # pandas_stats, pandas_histograms = DataFrameValueType().get_histograms(pandas_df, meta_conf)
        self.validate_numerical_histogram_and_stats(value_meta, "numerical_column")
        stats = value_meta.descriptive_stats["numerical_column"]
        assert stats["type"] == "long"

    def test_float_column(self, spark_session, meta_conf, numbers):
        numbers = [(float(i),) if i else (None,) for i in numbers]
        df = spark_session.createDataFrame(numbers, ["numerical_column"])
        value_meta = SparkDataFrameValueType().get_value_meta(df, meta_conf)
        # pandas_df = df.toPandas()
        # pandas_stats, pandas_histograms = DataFrameValueType().get_histograms(pandas_df, meta_conf)
        self.validate_numerical_histogram_and_stats(value_meta, "numerical_column")
        stats = value_meta.descriptive_stats["numerical_column"]
        assert stats["type"] == "double"

    def test_strings_histogram(self, spark_session, meta_conf):
        strings = (
            ["Hello World!"] * 15
            + [None] * 5
            + ["Ola Mundo!"] * 15
            + ["Shalom Olam!"] * 20
            + ["Ola Mundo!"] * 15
        )
        strings = [(i,) for i in strings]
        df = spark_session.createDataFrame(strings, ["string_column"])

        value_meta = SparkDataFrameValueType().get_value_meta(df, meta_conf)

        histogram = value_meta.histograms["string_column"]
        assert histogram[0] == [30, 20, 15, 5]
        assert histogram[1] == ["Ola Mundo!", "Shalom Olam!", "Hello World!", None]

        stats = value_meta.descriptive_stats["string_column"]
        assert set(stats.keys()) == {
            "type",
            "distinct",
            "null-count",
            "non-null",
            "count",
        }
        assert stats["count"] == 70
        assert stats["non-null"] == 65
        assert stats["null-count"] == 5
        assert stats["distinct"] == 4
        assert stats["type"] == "string"

    def test_histogram_others(self, spark_session, meta_conf):
        strings = []
        for i in range(1, 101):
            str = "str-{}".format(i)
            new_strings = [str] * i
            strings.extend(new_strings)

        strings = [(i,) for i in strings]
        df = spark_session.createDataFrame(strings, ["string_column"])

        value_meta = SparkDataFrameValueType().get_value_meta(df, meta_conf)

        histogram = value_meta.histograms["string_column"]
        assert len(histogram[0]) == 50 and len(histogram[1]) == 50
        assert histogram[0][0] == 100 and histogram[1][0] == "str-100"
        assert histogram[0][10] == 90 and histogram[1][10] == "str-90"
        assert histogram[0][-2] == 52 and histogram[1][-2] == "str-52"
        assert histogram[0][-1] == sum(range(1, 52)) and histogram[1][-1] == "_others"

        stats = value_meta.descriptive_stats["string_column"]
        assert stats["count"] == 5050 == sum(histogram[0])
        assert stats["non-null"] == 5050
        assert stats["null-count"] == 0
        assert stats["distinct"] == 100
        assert stats["type"] == "string"

    def test_complex_column(self, spark_session, meta_conf, numbers):
        complex = [(i, [str(i), str(i + 1)]) if i else [None] * 2 for i in numbers]
        df = spark_session.createDataFrame(
            complex, ["numerical_column", "complex_column"]
        )
        value_meta = SparkDataFrameValueType().get_value_meta(df, meta_conf)

        assert list(value_meta.histograms.keys()) == ["numerical_column"]
        assert list(value_meta.descriptive_stats.keys()) == ["numerical_column"]
        self.validate_numerical_histogram_and_stats(value_meta, "numerical_column")

    def test_null_int_column(self, spark_session, meta_conf):
        column_name = "null_column"
        nulls = [(None,) for _ in range(20)]
        schema = StructType([StructField(column_name, IntegerType(), True)])
        null_df = spark_session.createDataFrame(nulls, schema=schema)
        meta_conf.log_histograms = HistogramRequest.ALL()
        value_meta = SparkDataFrameValueType().get_value_meta(null_df, meta_conf)
<<<<<<< HEAD
        assert value_meta.histograms[column_name] is None
=======

        assert value_meta.histograms == {}
>>>>>>> 445e2cf1
        stats = value_meta.descriptive_stats[column_name]
        assert stats["type"] == "integer"

    def test_null_str_column(self, spark_session, meta_conf):
        column_name = "null_column"
        nulls = [(None,) for _ in range(20)]
        schema = StructType([StructField(column_name, StringType(), True)])
        null_df = spark_session.createDataFrame(nulls, schema=schema)
        value_meta = SparkDataFrameValueType().get_value_meta(null_df, meta_conf)
        assert value_meta.histograms[column_name] == ([20], [None])
        stats = value_meta.descriptive_stats[column_name]
        assert stats["type"] == "string"

    def test_multiple_columns(self, spark_session, meta_conf, numbers):
        values = [(i, float(i), str(i), str(i)) if i else [None] * 4 for i in numbers]
        df = spark_session.createDataFrame(values, ["ints", "floats", "str1", "str2"])
        value_meta = SparkDataFrameValueType().get_value_meta(df, meta_conf)

        self.validate_numerical_histogram_and_stats(value_meta, "ints")
        self.validate_numerical_histogram_and_stats(value_meta, "floats")
        str_histogram_1 = value_meta.histograms["str1"]
        str_histogram_2 = value_meta.histograms["str2"]
        assert str_histogram_1[0] == [4, 3, 2, 1]
        assert str_histogram_1[1] == ["1", "5", None, "3"]
        assert str_histogram_1 == str_histogram_2<|MERGE_RESOLUTION|>--- conflicted
+++ resolved
@@ -26,28 +26,17 @@
 
     def validate_numerical_histogram_and_stats(self, value_meta, column_name):
         """ assuming numbers fixture is used """
-<<<<<<< HEAD
-        stats = value_meta.descriptive_stats[column_name]
-=======
->>>>>>> 445e2cf1
         assert column_name in value_meta.histograms
         histogram = value_meta.histograms[column_name]
         assert len(histogram) == 2
         assert len(histogram[0]) == 20
         assert len(histogram[1]) == 21
         assert sum(histogram[0]) == 8
-<<<<<<< HEAD
-        assert set(stats.keys()) == {
-            "count",
-            "mean",
-            "stddev",
-=======
 
         stats = value_meta.descriptive_stats[column_name]
         assert set(stats.keys()) == {
             "count",
             "mean",
->>>>>>> 445e2cf1
             "min",
             "25%",
             "50%",
@@ -61,11 +50,7 @@
         }
         assert stats["count"] == 10
         assert stats["non-null"] == 8
-<<<<<<< HEAD
-        assert stats["distinct"] == 3
-=======
         assert stats["distinct"] == 4
->>>>>>> 445e2cf1
         assert stats["min"] == 1
         assert stats["max"] == 5
 
@@ -179,12 +164,8 @@
         null_df = spark_session.createDataFrame(nulls, schema=schema)
         meta_conf.log_histograms = HistogramRequest.ALL()
         value_meta = SparkDataFrameValueType().get_value_meta(null_df, meta_conf)
-<<<<<<< HEAD
-        assert value_meta.histograms[column_name] is None
-=======
 
         assert value_meta.histograms == {}
->>>>>>> 445e2cf1
         stats = value_meta.descriptive_stats[column_name]
         assert stats["type"] == "integer"
 
