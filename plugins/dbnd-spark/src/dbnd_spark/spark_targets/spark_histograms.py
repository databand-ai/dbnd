from __future__ import absolute_import

import logging
import os
import time
import typing

from collections import defaultdict

import pyspark.sql as spark

from pyspark import Row
from pyspark.sql.functions import (
    approx_count_distinct,
    col,
    count,
    countDistinct,
    desc,
    floor,
    isnull,
    lit,
    when,
)
from pyspark.sql.types import (
    ArrayType,
    BooleanType,
    MapType,
    NumericType,
    StringType,
    StructType,
)

from dbnd._core.settings.histogram import HistogramConfig
from dbnd._core.tracking.histograms import HistogramSpec
from dbnd._core.utils import seven


if typing.TYPE_CHECKING:
    from typing import Tuple, Dict

logger = logging.getLogger(__name__)


class SparkHistograms(object):
    def __init__(self, histogram_spec):
        self.histogram_spec = histogram_spec  # type: HistogramSpec
        self.metrics = dict()
        self._temp_parquet_path = None
        self.config = HistogramConfig()  # type: HistogramConfig
        self.stats = dict()
        self.histograms = dict()

    def get_histograms(self, df):
        # type: (spark.DataFrame) -> Tuple[Dict[str, Dict], Dict[str, Tuple]]
        if self.stats or self.histograms:
            return self.stats, self.histograms

        df_cached = False
        try:
            if self.histogram_spec.none:
                return {}, {}

            df = self._filter_complex_columns(df).select(
                list(self.histogram_spec.columns)
            )

            if self.config.spark_parquet_cache_dir:
                df = self._cache_df_with_parquet_store(
                    df, spark_parquet_cache_dir=self.config.spark_parquet_cache_dir
                )
            if self.config.spark_cache_dataframe:
                df_cached = True
                df.cache()

            with self._measure_time("histograms_calc_time"):
                self.histograms = self._calculate_histograms(df)

            return self.stats, self.histograms
        except Exception:
            logger.exception("Error occured during histograms calculation")
            return {}, {}
        finally:
            if self._temp_parquet_path:
                self._remove_parquet(df.sql_ctx.sparkSession)
            if df_cached:
                df.unpersist()

    def _cache_df_with_parquet_store(self, df, spark_parquet_cache_dir):
        """ save dataframe as column-based parquet file to allow fast column queries which histograms depend on """
        from dbnd_spark.spark_targets import SparkDataFrameValueType

        signature = SparkDataFrameValueType().to_signature(df)
        file_name = "dbnd_spark_dataframe_{}.parquet".format(signature)
        path = os.path.join(spark_parquet_cache_dir, file_name)

        self._temp_parquet_path = path
        logger.info("Caching spark dataframe into '%s'.", path)
        df.write.parquet(path)

        logger.info("Reading spark dataframe from '%s'.", path)
        df = df.sql_ctx.sparkSession.read.parquet(path)
        return df

    def _remove_parquet(self, spark_session):
        # we are not able to delete generically files so we overwrite them with almost no data
        empty_df = spark_session.createDataFrame([("",)], [""])
        empty_df.write.parquet(self._temp_parquet_path, mode="overwrite")

    def _filter_complex_columns(self, df):
        simple_columns = []
        for column_def in df.schema:
            if isinstance(column_def.dataType, (ArrayType, MapType, StructType)):
                logger.warning(
                    "Column %s was ignored in histogram calculation as it contains complex type (%s)",
                    column_def.name,
                    column_def.dataType,
                )
                continue
            simple_columns.append(column_def.name)
        return df.select(simple_columns)

    def _is_count_in_summary(self, dataframe, column_name):
        """ dataframe.summary() returns count only for numeric and string types, otherwise we need to calculate it our own """
        column_field = [f for f in dataframe.schema.fields if f.name == column_name][0]
        return isinstance(column_field.dataType, (NumericType, StringType))

<<<<<<< HEAD
    def _calculate_summary(self, df):
        counts = self._query_counts(df)
        summary = df.summary().collect()
        result = {column_name: {} for column_name in df.columns}

        for column_def in df.schema.fields:
            column_name = column_def.name
            if isinstance(column_def.dataType, NumericType):
                # summary (min, max, mean, std, etc.) make sense only for numeric types
                for row in summary:
                    if row[column_name] is None:
                        continue
                    # zero cell contains summary metrics name
                    result[column_name][row[0]] = float(row[column_name])
                if "stddev" in result[column_name]:
                    result[column_name]["std"] = result[column_name]["stddev"]
            elif isinstance(column_def.dataType, StringType):
                count_row = [row for row in summary if row[0] == "count"][0]
                result[column_name]["count"] = int(count_row[column_name])
            else:
                result[column_name]["count"] = counts["%s_count" % column_name]

            result[column_name]["type"] = column_def.dataType.jsonValue()
            result[column_name]["distinct"] = counts["%s_distinct" % column_name]
            result[column_name]["null-count"] = counts["%s_count_null" % column_name]
            # count in summary calculates only non-null counts, so we have to summarize non-null and null
            result[column_name]["non-null"] = result[column_name]["count"]
            result[column_name]["count"] += result[column_name]["null-count"]
        return result

    def _query_counts(self, df):
        """
        non-null and distinct counts should be calculated in separate query, because summary doesn't includes it
        """
        if self.histogram_spec.approx_distinct_count:
            count_distinct_function = approx_count_distinct
        else:
            count_distinct_function = countDistinct

        expressions = (
            [
                count_distinct_function(col(c)).alias("%s_distinct" % c)
                for c in df.columns
            ]
            + [count(when(isnull(c), c)).alias("%s_count_null" % c) for c in df.columns]
            + [
                count(col(c)).alias("%s_count" % c)
                for c in df.columns
                if not self._is_count_in_summary(df, c)
            ]
        )
        counts = df.agg(*expressions).collect()[0]
        return counts

    def _calculate_histograms(self, df):
        # type: (spark.DataFrame) -> Dict
        histograms = {column_name: None for column_name in df.columns}
=======
    def _calculate_histograms(self, df):
        # type: (spark.DataFrame) -> Dict
        histograms = dict()
        df_count = df.count()
        for column_schema in df.schema:
            self.stats[column_schema.name] = dict(
                count=df_count, type=column_schema.dataType.jsonValue()
            )
>>>>>>> 445e2cf1

        with self._measure_time("boolean_histograms_calc_time"):
            boolean_histograms = self._calc_categorical_histograms_by_type(
                df, BooleanType
            )
        histograms.update(boolean_histograms)

        with self._measure_time("string_histograms_calc_time"):
            str_histograms = self._calc_categorical_histograms_by_type(df, StringType)
        histograms.update(str_histograms)

        with self._measure_time("numeric_histograms_calc_time"):
            numeric_histograms = self._calc_numeric_histograms(df)
        histograms.update(numeric_histograms)
        return histograms

    def _get_columns_by_type(self, dataframe, column_type):
        return [
            dataframe.select(f.name)
            for f in dataframe.schema
            if isinstance(f.dataType, column_type)
        ]

    def _calc_numeric_histograms(self, df):
        column_df_list = self._get_columns_by_type(df, NumericType)
        if not column_df_list:
            return dict()

        histograms = dict()
        for column_df in column_df_list:
            column_df_cached = False
            if self.config.spark_cache_dataframe_column:
                column_df_cached = True
                column_df.cache()
            try:
<<<<<<< HEAD
                column_summary = column_df.summary("min", "max").collect()
                summary[column_name] = dict()
                for summary_row in column_summary:
                    if summary_row[column_name] is None:
                        break
                    summary[column_name][summary_row.summary] = float(
                        summary_row[column_name]
=======
                column_name = column_df.schema.names[0]
                self._calc_numeric_column_stats(column_df, column_name)
                if self.histogram_spec.only_stats:
                    continue

                if (
                    "min" not in self.stats[column_name]
                    or "max" not in self.stats[column_name]
                ):
                    logger.warning(
                        "Failed to calculate min/max for column '%s', skipping histogram calculation",
                        column_name,
>>>>>>> 445e2cf1
                    )
                    continue

<<<<<<< HEAD
                if (
                    "min" not in summary[column_name]
                    or "max" not in summary[column_name]
                ):
                    logger.warning(
                        "Failed to calculate min/max for column '%s', skipping histogram calculation",
                        column_name,
                    )
                    continue

                column_value_counts = self._get_column_numerical_buckets_df(
                    column_df,
                    summary[column_name]["min"],
                    summary[column_name]["max"],
                    20,
=======
                column_histograms = self._calc_column_numeric_histogram(
                    column_df, column_name
>>>>>>> 445e2cf1
                )
                histograms[column_name] = column_histograms
            finally:
                if column_df_cached:
                    column_df.unpersist()
        return histograms

    def _calc_column_numeric_histogram(self, column_df, column_name):
        min_value = self.stats[column_name]["min"]
        max_value = self.stats[column_name]["max"]
        value_counts = self._get_column_numeric_buckets_df(
            column_df, min_value, max_value, 20,
        )
        value_counts = value_counts.collect()
        column_histograms = self._convert_numeric_histogram_collect_to_tuple(
            value_counts, min_value, max_value
        )
        return column_histograms

    def _calc_numeric_column_stats(self, column_df, column_name):
        if self.histogram_spec.with_stats or self.histogram_spec.only_stats:
            column_summary = column_df.summary().collect()
        else:
            # min & max are required for histogram calculation
            column_summary = column_df.summary("min", "max").collect()

        stats = self.stats[column_name]
        for summary_row in column_summary:
            if summary_row[column_name] is None:
                continue
            if summary_row.summary == "count":
                stats["non-null"] = float(summary_row[column_name])
            else:
                stats[summary_row.summary] = float(summary_row[column_name])
        if "stddev" in stats:
            stats["std"] = stats.pop("stddev")

        if not (self.histogram_spec.with_stats or self.histogram_spec.only_stats):
            return

        # count in summary doesn't include nulls, while count() function does
        stats["null-count"] = stats["count"] - stats["non-null"]
        stats["distinct"] = column_df.distinct().count()

    def _convert_numeric_histogram_collect_to_tuple(
        self, value_counts, min_value, max_value
    ):
        # type: (List[Row], float, float) -> Tuple
        """
        value_counts is list of rows with each row representing a bucket.
        each bucket has: bucket index and number of values.
        we convert it to histogram represented as a tuple of 2 lists:
        number of values in bucket and bucket boundaries.
        """
        bucket_count = 20
        counts = [0] * bucket_count
        bucket_size = (max_value - min_value) / bucket_count
        values = [min_value + i * bucket_size for i in range(bucket_count + 1)]

        for row in value_counts:
<<<<<<< HEAD
            bucket, count, column_name = row
            if column_name not in histogram_dict:
                bucket_count = 20
                counts = [0] * bucket_count
                min_value = summary[column_name]["min"]
                max_value = summary[column_name]["max"]
                bucket_size = (max_value - min_value) / bucket_count
                values = [min_value + i * bucket_size for i in range(bucket_count + 1)]
                histogram_dict[column_name] = (counts, values)
=======
            bucket, count = row
>>>>>>> 445e2cf1
            if bucket is None:
                continue
            if bucket == bucket_count:
                # handle edge of last bucket (values equal to max_value will be in bucket n+1 instead of n)
                bucket = bucket - 1
            counts[bucket] += count

        return counts, values

    def _get_column_numeric_buckets_df(
        self, column_df, min_value, max_value, bucket_count
    ):
        min_value, max_value = float(min_value), float(max_value)
        first_bucket = min_value
        bucket_size = (max_value - min_value) / bucket_count
        df_with_bucket = column_df.withColumn(
            "bucket", floor((column_df[0] - first_bucket) / bucket_size)
        )
        counts_df = df_with_bucket.groupby("bucket").count()
        return counts_df

    def _calc_categorical_histograms_by_type(self, dataframe, column_type):
        column_df_list = self._get_columns_by_type(dataframe, column_type)
        if not column_df_list:
            return dict()

        value_counts = self._spark_categorical_histograms(column_df_list)
        histograms = self._convert_categorical_histogram_collect_to_dict(value_counts)
        if column_type == StringType:
            self._add_others(histograms, column_df_list)
        return histograms

    def _spark_categorical_histograms(self, column_df_list):
        """ all columns in column_df_list should have the same type (e.g. all should be booleans or all strings) """
        max_buckets = 50
        value_counts = []
        for column_df in column_df_list:
            if self.config.spark_cache_dataframe_column:
                column_df_cached = True
                column_df.cache()
            try:
                column_name = column_df.schema.names[0]
                self._calc_categorical_column_stats(column_df, column_name)
                if self.histogram_spec.only_stats:
                    continue

                column_value_counts = (
                    column_df.groupby(column_name)
                    .count()
                    .orderBy(desc("count"))
                    .withColumn("column_name", lit(column_name))
                    .limit(max_buckets - 1)
                )
                column_value_counts = column_value_counts.collect()
                value_counts.extend(column_value_counts)
            finally:
                if column_df_cached:
                    column_df.unpersist()
        return value_counts

    def _add_others(self, histograms, column_df_list):
        """ sum all least significant values (who left out of histogram) to one bucket """
        for column_name, histogram in histograms.items():
            histogram_sum_count = sum(histogram[0])
            others_count = self.stats[column_name]["count"] - histogram_sum_count
            if others_count > 0:
                histogram[0].append(others_count)
                histogram[1].append("_others")

    def _convert_categorical_histogram_collect_to_dict(self, value_counts):
        # type: (List[Row], Dict) -> Dict
        histogram_dict = defaultdict(lambda: ([], []))
        for row in value_counts:
            value, count, column_name = row
            histogram_dict[column_name][0].append(count)
            histogram_dict[column_name][1].append(value)
        return histogram_dict

    @seven.contextlib.contextmanager
    def _measure_time(self, metric_key):
        start_time = time.time()
        try:
            yield
        finally:
            end_time = time.time()
            self.metrics[metric_key] = end_time - start_time

    def _calc_categorical_column_stats(self, column_df, column_name):
        if not (self.histogram_spec.with_stats or self.histogram_spec.only_stats):
            return
        if isinstance(column_df.schema[0].dataType, BooleanType):
            return

        # count in summary doesn't include nulls, while count() function does
        column_summary = column_df.summary("count").collect()
        stats = self.stats[column_name]
        stats["non-null"] = int(column_summary[0][column_name])
        stats["null-count"] = stats["count"] - stats["non-null"]
        stats["distinct"] = column_df.distinct().count()<|MERGE_RESOLUTION|>--- conflicted
+++ resolved
@@ -124,65 +124,6 @@
         column_field = [f for f in dataframe.schema.fields if f.name == column_name][0]
         return isinstance(column_field.dataType, (NumericType, StringType))
 
-<<<<<<< HEAD
-    def _calculate_summary(self, df):
-        counts = self._query_counts(df)
-        summary = df.summary().collect()
-        result = {column_name: {} for column_name in df.columns}
-
-        for column_def in df.schema.fields:
-            column_name = column_def.name
-            if isinstance(column_def.dataType, NumericType):
-                # summary (min, max, mean, std, etc.) make sense only for numeric types
-                for row in summary:
-                    if row[column_name] is None:
-                        continue
-                    # zero cell contains summary metrics name
-                    result[column_name][row[0]] = float(row[column_name])
-                if "stddev" in result[column_name]:
-                    result[column_name]["std"] = result[column_name]["stddev"]
-            elif isinstance(column_def.dataType, StringType):
-                count_row = [row for row in summary if row[0] == "count"][0]
-                result[column_name]["count"] = int(count_row[column_name])
-            else:
-                result[column_name]["count"] = counts["%s_count" % column_name]
-
-            result[column_name]["type"] = column_def.dataType.jsonValue()
-            result[column_name]["distinct"] = counts["%s_distinct" % column_name]
-            result[column_name]["null-count"] = counts["%s_count_null" % column_name]
-            # count in summary calculates only non-null counts, so we have to summarize non-null and null
-            result[column_name]["non-null"] = result[column_name]["count"]
-            result[column_name]["count"] += result[column_name]["null-count"]
-        return result
-
-    def _query_counts(self, df):
-        """
-        non-null and distinct counts should be calculated in separate query, because summary doesn't includes it
-        """
-        if self.histogram_spec.approx_distinct_count:
-            count_distinct_function = approx_count_distinct
-        else:
-            count_distinct_function = countDistinct
-
-        expressions = (
-            [
-                count_distinct_function(col(c)).alias("%s_distinct" % c)
-                for c in df.columns
-            ]
-            + [count(when(isnull(c), c)).alias("%s_count_null" % c) for c in df.columns]
-            + [
-                count(col(c)).alias("%s_count" % c)
-                for c in df.columns
-                if not self._is_count_in_summary(df, c)
-            ]
-        )
-        counts = df.agg(*expressions).collect()[0]
-        return counts
-
-    def _calculate_histograms(self, df):
-        # type: (spark.DataFrame) -> Dict
-        histograms = {column_name: None for column_name in df.columns}
-=======
     def _calculate_histograms(self, df):
         # type: (spark.DataFrame) -> Dict
         histograms = dict()
@@ -191,7 +132,6 @@
             self.stats[column_schema.name] = dict(
                 count=df_count, type=column_schema.dataType.jsonValue()
             )
->>>>>>> 445e2cf1
 
         with self._measure_time("boolean_histograms_calc_time"):
             boolean_histograms = self._calc_categorical_histograms_by_type(
@@ -227,15 +167,6 @@
                 column_df_cached = True
                 column_df.cache()
             try:
-<<<<<<< HEAD
-                column_summary = column_df.summary("min", "max").collect()
-                summary[column_name] = dict()
-                for summary_row in column_summary:
-                    if summary_row[column_name] is None:
-                        break
-                    summary[column_name][summary_row.summary] = float(
-                        summary_row[column_name]
-=======
                 column_name = column_df.schema.names[0]
                 self._calc_numeric_column_stats(column_df, column_name)
                 if self.histogram_spec.only_stats:
@@ -248,30 +179,11 @@
                     logger.warning(
                         "Failed to calculate min/max for column '%s', skipping histogram calculation",
                         column_name,
->>>>>>> 445e2cf1
                     )
                     continue
 
-<<<<<<< HEAD
-                if (
-                    "min" not in summary[column_name]
-                    or "max" not in summary[column_name]
-                ):
-                    logger.warning(
-                        "Failed to calculate min/max for column '%s', skipping histogram calculation",
-                        column_name,
-                    )
-                    continue
-
-                column_value_counts = self._get_column_numerical_buckets_df(
-                    column_df,
-                    summary[column_name]["min"],
-                    summary[column_name]["max"],
-                    20,
-=======
                 column_histograms = self._calc_column_numeric_histogram(
                     column_df, column_name
->>>>>>> 445e2cf1
                 )
                 histograms[column_name] = column_histograms
             finally:
@@ -332,19 +244,7 @@
         values = [min_value + i * bucket_size for i in range(bucket_count + 1)]
 
         for row in value_counts:
-<<<<<<< HEAD
-            bucket, count, column_name = row
-            if column_name not in histogram_dict:
-                bucket_count = 20
-                counts = [0] * bucket_count
-                min_value = summary[column_name]["min"]
-                max_value = summary[column_name]["max"]
-                bucket_size = (max_value - min_value) / bucket_count
-                values = [min_value + i * bucket_size for i in range(bucket_count + 1)]
-                histogram_dict[column_name] = (counts, values)
-=======
             bucket, count = row
->>>>>>> 445e2cf1
             if bucket is None:
                 continue
             if bucket == bucket_count:
