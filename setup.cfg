--- conflicted
+++ resolved
@@ -1,10 +1,6 @@
 
 [metadata]
-<<<<<<< HEAD
-version = 0.24.22
-=======
 version = 0.24.23
->>>>>>> 86ed9a1b
 license-file = LICENSE
 description = Machine Learning Orchestration
 long-description-content-type = text/markdown
