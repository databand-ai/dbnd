[metadata]
<<<<<<< HEAD
version = 0.28.27
=======
version = 0.28.28
>>>>>>> 27177af9
license-file = LICENSE
description = Machine Learning Orchestration
long-description-content-type = text/markdown
long-description = file: README.md
platforms = any
author = Evgeny Shulman
author-email = evgeny.shulman@databand.ai
maintainer = Evgeny Shulman
maintainer-email = evgeny.shulman@databand.ai
keywords = orchestration, data, machinelearning
url = https://github.com/databand-ai/dbnd
project-urls =
    Documentation = https://dbnd.readme.io/
    Bug-Tracker = https://github.com/databand-ai/dbnd/issues
    Source-Code = https://github.com/databand-ai/dbnd
classifiers =
    Development Status :: 4 - Beta
    Intended Audience :: Developers
    Natural Language :: English
    License :: OSI Approved :: Apache Software License
    Operating System :: OS Independent
    Programming Language :: Python
    Programming Language :: Python :: 2
    Programming Language :: Python :: 2.7
    Programming Language :: Python :: 3
    Programming Language :: Python :: 3.4
    Programming Language :: Python :: 3.5
    Programming Language :: Python :: 3.6
    Programming Language :: Python :: 3.7
    Programming Language :: Python :: Implementation :: CPython
    Programming Language :: Python :: Implementation :: PyPy
    Topic :: Software Development :: Libraries :: Python Modules

[options]
zip_safe = False
include_package_data = True
package_dir =
    =src
packages = find:

[options.packages.find]
where = src

[bdist_wheel]
universal = 1

[wheel]
universal = 1

[flake8]
exclude = docs,databand/_vendor,.tox,build,dist,__pycache__
ignore = E203,E402,W503,F401,I001,I003,I004
max-line-length = 160

[isort]
multi_line_output = 3
include_trailing_comma = True
force_grid_wrap = 0
combine_as_imports = True
line_length = 88
atomic = true
lines_after_imports = 2
lines_between_types = 1
skip = dbnd/tasks/__init__.py,dbnd/_core/utils/http/reliable_http_client.py,dbnd/__init__.py,dbnd/_vendor
skip_glob = __init__.py
known_first_party = databand,dbnd,dbnd_airflow,dbnd_airflow_contrib,dbnd_airflow_export,dbnd_airflow_operator,dbnd_aws,dbnd_azure,dbnd_databricks,dbnd_docker,dbnd_examples,dbnd_gcp,dbnd_hdfs,dbnd_luigi,dbnd_postgres,dbnd_snowflake,dbnd_tensorflow,dbnd_mlflow,dbnd_qubole,dbnd_spark,dbnd_test_scenarios,test_dbnd,test_dbnd_airflow,test_dbnd_airflow,dbnd_web,targets,tests
known_third_party = Queue,UserDict,_pytest,airflow,airflow_monitor,apache_beam,argcomplete,attr,azure,backports,boto3,botocore,click,croniter,dag_test_examples,dateutil,decorator,docker,flask,flask_admin,flask_appbuilder,google,hjson,jinja2,kubernetes,luigi,matplotlib,mlflow,mock,more_itertools,msvcrt,mxnet,numpy,packaging,pandas,past,pendulum,pkg_resources,prometheus_client,psycopg2,pyarrow,pygments,pyspark,pytest,pytz,pytzdata,qds_sdk,requests,requests_toolbelt,sagemaker,sagemaker_containers,scipy,scoring_server,setuptools,six,sklearn,snowflake,sqlalchemy,tensorflow,torch,torchvision,tzlocal,yaml

[tool:pytest]
minversion = 3.0
strict = true
junit_family = legacy
addopts = -ra  -p no:warnings --durations=10
testpaths = tests
filterwarnings =
    once::Warning
    ignore::ImportWarning

[coverage:run]
branch = True
omit =
    .tox
    **/.tox

[coverage:paths]
source =
    databand
    dbnd
    targets
    .tox/*/lib/python*/site-packages/dbnd
    .tox/pypy/site-packages/dbnd

[coverage:report]
show_missing = True<|MERGE_RESOLUTION|>--- conflicted
+++ resolved
@@ -1,9 +1,5 @@
 [metadata]
-<<<<<<< HEAD
-version = 0.28.27
-=======
 version = 0.28.28
->>>>>>> 27177af9
 license-file = LICENSE
 description = Machine Learning Orchestration
 long-description-content-type = text/markdown
