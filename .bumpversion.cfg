[bumpversion]
<<<<<<< HEAD
current_version = 0.44.7
=======
current_version = 0.45.4
>>>>>>> 830b5513
commit = True
tag = False

[bumpversion:file:modules/dbnd/src/databand/__init__.py]

[bumpversion:file:modules/dbnd/src/dbnd/__init__.py]

[bumpversion:file:setup.cfg]<|MERGE_RESOLUTION|>--- conflicted
+++ resolved
@@ -1,9 +1,5 @@
 [bumpversion]
-<<<<<<< HEAD
-current_version = 0.44.7
-=======
 current_version = 0.45.4
->>>>>>> 830b5513
 commit = True
 tag = False
 
