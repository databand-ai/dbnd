[bumpversion]
<<<<<<< HEAD
current_version = 0.24.4
=======
current_version = 0.24.7
>>>>>>> 755ee170
commit = True
tag = False

[bumpversion:file:modules/dbnd/src/databand/__init__.py]

[bumpversion:file:modules/dbnd/src/dbnd/__init__.py]

[bumpversion:file:setup.cfg]
<|MERGE_RESOLUTION|>--- conflicted
+++ resolved
@@ -1,9 +1,5 @@
 [bumpversion]
-<<<<<<< HEAD
-current_version = 0.24.4
-=======
 current_version = 0.24.7
->>>>>>> 755ee170
 commit = True
 tag = False
 
