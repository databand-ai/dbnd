--- conflicted
+++ resolved
@@ -27,12 +27,8 @@
         self.extract_volume_secrets(pod, req)
         self.extract_extended_resources(req, pod)
         self.extract_restart_policy(req)
-<<<<<<< HEAD
-        self.add_logs_container(req)
-=======
         if self.kubernetes_engine_config.airflow_live_log_image is not None:
             self.add_logs_container(req)
->>>>>>> 7f5eb298
 
         return req
 
@@ -92,22 +88,6 @@
             )
 
     def add_logs_container(self, req):
-<<<<<<< HEAD
-        if self.kubernetes_engine_config.airflow_live_log_image is None:
-            return
-
-        # add a new mount volume for the logs
-        req["spec"].setdefault("volumes", [])
-        req["spec"]["volumes"].append({"name": AIRFLOW_LOG_MOUNT_NAME, "emptyDir": {}})
-
-        # add to the log mount to the original container
-        req["spec"]["containers"][0].setdefault("volumeMounts", [])
-        req["spec"]["containers"][0]["volumeMounts"].append(
-            {
-                "name": AIRFLOW_LOG_MOUNT_NAME,
-                "mountPath": (self.kubernetes_engine_config.container_airflow_log_path),
-            }
-=======
         if self.kubernetes_engine_config.trap_exit_file_flag is None:
             logger.warning(
                 "Can't use live log feature without trap exit file."
@@ -136,7 +116,6 @@
                 },
                 {"name": "trap", "mountPath": trap_dir,},
             ]
->>>>>>> 7f5eb298
         )
 
         # configure airflow to use the ip as the hostname of the job
@@ -159,9 +138,6 @@
         side_car = {
             "name": "log-sidecar",  # keep the name lowercase
             "image": airflow_image,
-<<<<<<< HEAD
-            "command": ["/bin/bash", "-c", "airflow serve_logs"],
-=======
             "command": ["/bin/bash", "-c"],
             "args": [
                 """airflow serve_logs &
@@ -172,20 +148,15 @@
                     trap_file
                 )
             ],
->>>>>>> 7f5eb298
             # those env variable are used by `airflow serve_logs` to access the log and with the relevant port
             "env": [
                 {"name": "AIRFLOW__CORE__BASE_LOG_FOLDER", "value": log_folder,},
                 {"name": "AIRFLOW__CELERY__WORKER_LOG_SERVER_PORT", "value": log_port},
             ],
-<<<<<<< HEAD
-            "volumeMounts": [{"name": AIRFLOW_LOG_MOUNT_NAME, "mountPath": log_folder}],
-=======
             "volumeMounts": [
                 {"name": AIRFLOW_LOG_MOUNT_NAME, "mountPath": log_folder},
                 {"name": "trap", "mountPath": trap_dir,},
             ],
->>>>>>> 7f5eb298
             "ports": [{"containerPort": int(log_port)}],
         }
 
