--- conflicted
+++ resolved
@@ -83,20 +83,12 @@
     from airflow.utils.db import create_session
     from airflow.models import Pool
 
-    print("Creating Airlfow pool '%s'" % pool_name)
+    print("Creating Airflow pool '%s'" % pool_name)
     with create_session() as session:
-<<<<<<< HEAD
-        is_user_pool_in_db = (
-            session.query(Pool.pool).filter(Pool.pool == pool_name).first() is not None
-        )
-        if not is_user_pool_in_db:
-            dbnd_pool = Pool(pool=pool_name, slots=-1)
-            session.merge(dbnd_pool)
-=======
         if session.query(Pool.pool).filter(Pool.pool == pool_name).scalar() is not None:
             return
 
+        # -1 so we have endless pool
         dbnd_pool = Pool(pool=pool_name, slots=-1)
         session.merge(dbnd_pool)
-        session.commit()
->>>>>>> 7debfc7f
+        session.commit()