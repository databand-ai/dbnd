from __future__ import absolute_import, division, print_function, unicode_literals

import contextlib
import logging
import typing

from airflow import DAG
from airflow.configuration import conf as airflow_conf
from airflow.executors import LocalExecutor, SequentialExecutor
from airflow.models import DagPickle, DagRun, TaskInstance
from airflow.utils import timezone
from airflow.utils.db import provide_session
from airflow.utils.state import State
from sqlalchemy.orm import Session

from dbnd._core.constants import UpdateSource
from dbnd._core.errors import friendly_error
from dbnd._core.plugin.dbnd_plugins import assert_plugin_enabled
from dbnd._core.settings import DatabandSettings, RunConfig
from dbnd._core.task_executor.task_executor import TaskExecutor
from dbnd._core.utils.basics.pickle_non_pickable import ready_for_pickle
from dbnd_airflow.bootstrap import dbnd_airflow_bootstrap
from dbnd_airflow.config import AirflowConfig, get_dbnd_default_args
from dbnd_airflow.db_utils import remove_listener_by_name
from dbnd_airflow.dbnd_task_executor.airflow_operator_as_dbnd import (
    AirflowDagAsDbndTask,
    AirflowOperatorAsDbndTask,
)
from dbnd_airflow.dbnd_task_executor.converters import operator_to_to_dbnd_task_id
from dbnd_airflow.dbnd_task_executor.dbnd_task_to_airflow_operator import (
    build_dbnd_operator_from_taskrun,
    set_af_operator_doc_md,
)
from dbnd_airflow.executors import AirflowTaskExecutorType
from dbnd_airflow.executors.simple_executor import InProcessExecutor
from dbnd_airflow.scheduler.single_dag_run_job import SingleDagRunJob


if typing.TYPE_CHECKING:
    pass

logger = logging.getLogger(__name__)

DAG_UNPICKABLE_PROPERTIES = (
    "_log",
    ("user_defined_macros", {}),
    ("user_defined_filters", {}),
    ("params", {}),
)


@provide_session
def create_dagrun_from_dbnd_run(
    databand_run,
    dag,
    execution_date,
    state=State.RUNNING,
    external_trigger=False,
    conf=None,
    session=None,
):
    """
    Create new DagRun and all relevant TaskInstances
    """
    dagrun = (
        session.query(DagRun)
        .filter(DagRun.dag_id == dag.dag_id, DagRun.execution_date == execution_date)
        .first()
    )
    if dagrun is None:
        dagrun = DagRun(
            run_id=databand_run.run_id,
            execution_date=execution_date,
            start_date=dag.start_date,
            _state=state,
            external_trigger=external_trigger,
            dag_id=dag.dag_id,
            conf=conf,
        )
        session.add(dagrun)
    else:
        logger.warning("Running with existing airflow dag run %s", dagrun)

    dagrun.dag = dag
    dagrun.run_id = databand_run.run_id
    session.commit()

    # create the associated task instances
    # state is None at the moment of creation

    # dagrun.verify_integrity(session=session)
    # fetches [TaskInstance] again
    # tasks_skipped = databand_run.tasks_skipped

    # we can find a source of the completion, but also,
    # sometimes we don't know the source of the "complete"
    TI = TaskInstance
    tis = (
        session.query(TI)
        .filter(TI.dag_id == dag.dag_id, TI.execution_date == execution_date)
        .all()
    )
    tis = {ti.task_id: ti for ti in tis}

    for af_task in dag.tasks:
        ti = tis.get(af_task.task_id)
        if ti is None:
            ti = TaskInstance(af_task, execution_date=execution_date)
            ti.start_date = timezone.utcnow()
            ti.end_date = timezone.utcnow()
            session.add(ti)
        task_run = databand_run.get_task_run_by_af_id(af_task.task_id)
        # all tasks part of the backfill are scheduled to dagrun
        if task_run.is_reused:
            # this task is completed and we don't need to run it anymore
            ti.state = State.SUCCESS

    session.commit()

    return dagrun


class AirflowTaskExecutor(TaskExecutor):
    def __init__(self, run, task_executor_type, host_engine, target_engine, task_runs):
        super(AirflowTaskExecutor, self).__init__(
            run=run,
            task_executor_type=task_executor_type,
            host_engine=host_engine,
            target_engine=target_engine,
            task_runs=task_runs,
        )

        dbnd_airflow_bootstrap()

        self.airflow_config = AirflowConfig()
        self.airflow_task_executor = self._get_airflow_executor()
        logger.info(
            "Using airflow executor: %s" % self.airflow_task_executor.__class__.__name__
        )

    def build_airflow_dag(self, task_runs):
        # create new dag from current tasks and tasks selected to run
        root_task = self.run.root_task_run.task
        if isinstance(root_task, AirflowDagAsDbndTask):
            # it's the dag without the task itself
            dag = root_task.dag
            set_af_doc_md(self.run, dag)
            for af_task in dag.tasks:
                task_run = self.run.get_task_run(operator_to_to_dbnd_task_id(af_task))
                set_af_operator_doc_md(task_run, af_task)
            return root_task.dag

        # paused is just for better clarity in the airflow ui
        dag = DAG(
            self.run.dag_id,
            default_args=get_dbnd_default_args(),
            is_paused_upon_creation=True,
            concurrency=self.airflow_config.dbnd_dag_concurrency,
        )
        with dag:
            airflow_ops = {}
            for task_run in task_runs:
                task = task_run.task
                if isinstance(task, AirflowOperatorAsDbndTask):
                    op = task.airflow_op
                    # this is hack, we clean the state of the op.
                    # better : implement proxy object like
                    # databandOperator that can wrap real Operator
                    op._dag = dag
                    op.upstream_task_ids.clear()
                    dag.add_task(op)
                    set_af_operator_doc_md(task_run, op)
                else:
                    # we will create DatabandOperator for databand tasks
                    op = build_dbnd_operator_from_taskrun(task_run)

                airflow_ops[task.task_id] = op

            for task_run in task_runs:
                task = task_run.task
                op = airflow_ops[task.task_id]
                upstream_tasks = task.ctrl.task_dag.upstream
                for t in upstream_tasks:
                    if t.task_id not in airflow_ops:
                        # we have some tasks that were not selected to run, we don't add them to graph
                        continue
                    upstream_ops = airflow_ops[t.task_id]
                    if upstream_ops.task_id not in op.upstream_task_ids:
                        op.set_upstream(upstream_ops)

        dag.fileloc = root_task.task_definition.task_source_file
        set_af_doc_md(self.run, dag)
        return dag

    def do_run(self):
        dag = self.build_airflow_dag(task_runs=self.task_runs)
        self._connect_dbnd_task_to_airflow_ui(dag)
        with set_dag_as_current(dag):
<<<<<<< HEAD
            self.run_airflow_dag(dag)

    def _connect_dbnd_task_to_airflow_ui(self, dag):
        from dbnd.api.tracking_api import AirflowTaskInfo

        af_instances = []
        for task_run in self.task_runs:
            if not task_run.is_reused:
                # we build airflow infos only for not reused tasks
                af_instance = AirflowTaskInfo(
                    execution_date=self.run.execution_date,
                    dag_id=dag.dag_id,
                    task_id=task_run.task_af_id,
                    task_run_attempt_uid=task_run.task_run_attempt_uid,
=======
            from dbnd.api.tracking_api import AirflowTaskInfo

            af_instances = []
            for task_run in self.task_runs:
                if not task_run.is_reused:
                    # we build airflow infos only for not reused tasks
                    af_instance = AirflowTaskInfo(
                        execution_date=self.run.execution_date,
                        dag_id=dag.dag_id,
                        task_id=task_run.task_af_id,
                        task_run_attempt_uid=task_run.task_run_attempt_uid,
                    )
                    af_instances.append(af_instance)

            if af_instances and self.airflow_config.webserver_url:
                self.run.tracker.tracking_store.save_airflow_task_infos(
                    airflow_task_infos=af_instances,
                    source=UpdateSource.dbnd,
                    base_url=self.airflow_config.webserver_url,
>>>>>>> 244ffb6d
                )
                af_instances.append(af_instance)
        if af_instances and self.airflow_config.webserver_url:
            self.run.tracker.tracking_store.save_airflow_task_infos(
                airflow_task_infos=af_instances,
                source=UpdateSource.dbnd,
                base_url=self.airflow_config.webserver_url,
            )

            self.run_airflow_dag(dag)

    def _pickle_dag_and_save_pickle_id_for_versioned(self, dag, session):
        dp = DagPickle(dag=dag)

        # First step: we need pickle id, so we save none and "reserve" pickle id
        dag.last_pickled = timezone.utcnow()
        dp.pickle = None
        session.add(dp)
        session.commit()

        # Second step: now we have pickle_id , we can add it to Operator config
        # dag_pickle_id used for Versioned Dag via TaskInstance.task_executor <- Operator.task_executor
        dag.pickle_id = dp.id
        for op in dag.tasks:
            if op.executor_config is None:
                op.executor_config = {}
            op.executor_config["DatabandExecutor"] = {
                "dbnd_driver_dump": str(self.run.driver_dump),
                "dag_pickle_id": dag.pickle_id,
                "remove_airflow_std_redirect": self.airflow_config.remove_airflow_std_redirect,
            }

        # now we are ready to create real pickle for the dag
        with ready_for_pickle(dag, DAG_UNPICKABLE_PROPERTIES) as pickable_dag:
            dp.pickle = pickable_dag
            session.add(dp)
            session.commit()

        dag.pickle_id = dp.id
        dag.last_pickled = timezone.utcnow()

    @provide_session
    def run_airflow_dag(self, dag, session=None):
        # type:  (DAG, Session) -> None
        af_dag = dag
        databand_run = self.run
        databand_context = databand_run.context
        execution_date = databand_run.execution_date
        s = databand_context.settings  # type: DatabandSettings
        s_run = s.run  # type: RunConfig

        if self.airflow_config.disable_db_ping_on_connect:
            from airflow import settings as airflow_settings

            try:
                remove_listener_by_name(
                    airflow_settings.engine, "engine_connect", "ping_connection"
                )
            except Exception as ex:
                logger.warning("Failed to optimize DB access: %s" % ex)

        if isinstance(self.airflow_task_executor, InProcessExecutor):
            heartrate = 0
        else:
            # we are in parallel mode
            heartrate = airflow_conf.getfloat("scheduler", "JOB_HEARTBEAT_SEC")

        # "Amount of time in seconds to wait when the limit "
        # "on maximum active dag runs (max_active_runs) has "
        # "been reached before trying to execute a dag run "
        # "again.
        delay_on_limit = 1.0

        self._pickle_dag_and_save_pickle_id_for_versioned(af_dag, session=session)
        af_dag.sync_to_db(session=session)

        # let create relevant TaskInstance, so SingleDagRunJob will run them
        create_dagrun_from_dbnd_run(
            databand_run=databand_run,
            dag=af_dag,
            execution_date=execution_date,
            session=session,
            state=State.RUNNING,
            external_trigger=False,
        )

        self.airflow_task_executor.fail_fast = s_run.fail_fast
        # we don't want to be stopped by zombie jobs/tasks
        airflow_conf.set("core", "dag_concurrency", str(10000))
        airflow_conf.set("core", "max_active_runs_per_dag", str(10000))

        job = SingleDagRunJob(
            dag=af_dag,
            execution_date=databand_run.execution_date,
            mark_success=s_run.mark_success,
            executor=self.airflow_task_executor,
            donot_pickle=(
                s_run.donot_pickle or airflow_conf.getboolean("core", "donot_pickle")
            ),
            ignore_first_depends_on_past=s_run.ignore_first_depends_on_past,
            ignore_task_deps=s_run.ignore_dependencies,
            fail_fast=s_run.fail_fast,
            pool=s_run.pool,
            delay_on_limit_secs=delay_on_limit,
            verbose=s.system.verbose,
            heartrate=heartrate,
            airflow_config=self.airflow_config,
        )

        # we need localDagJob to be available from "internal" functions
        # because of ti_state_manager use
        from dbnd._core.current import is_verbose

        with SingleDagRunJob.new_context(
            _context=job, allow_override=True, verbose=is_verbose()
        ):
            job.run()

    def _get_airflow_executor(self):
        """Creates a new instance of the configured executor if none exists and returns it"""
        if self.task_executor_type == AirflowTaskExecutorType.airflow_inprocess:
            return InProcessExecutor()

        if (
            self.task_executor_type
            == AirflowTaskExecutorType.airflow_multiprocess_local
        ):
            if self.run.context.settings.run.parallel:
                return LocalExecutor()
            else:
                return SequentialExecutor()

        if self.task_executor_type == AirflowTaskExecutorType.airflow_kubernetes:
            assert_plugin_enabled("dbnd-docker")

            from dbnd_airflow.executors.kubernetes_executor import (
                DbndKubernetesExecutor,
            )
            from dbnd_docker.kubernetes.kubernetes_engine_config import (
                KubernetesEngineConfig,
            )

            if not isinstance(self.target_engine, KubernetesEngineConfig):
                raise friendly_error.executor_k8s.kubernetes_with_non_compatible_engine(
                    self.target_engine
                )
            kube_dbnd = self.target_engine.build_kube_dbnd()
            if kube_dbnd.engine_config.debug:
                logging.getLogger("airflow.contrib.kubernetes").setLevel(logging.DEBUG)

            return DbndKubernetesExecutor(kube_dbnd=kube_dbnd)


def set_af_doc_md(run, dag):
    dag.doc_md = (
        "### Databand Info\n"
        "* **Tracker**: [{0}]({0})\n"
        "* **Run Name**: {1}\n"
        "* **Run UID**: {2}\n".format(run.run_url, run.name, run.run_uid)
    )


@contextlib.contextmanager
def set_dag_as_current(dag):
    """
    replace current dag of the task with the current one
    operator can have different dag if we rerun task
    :param dag:
    :return:
    """
    task_original_dag = {}
    try:
        # money time  : we are running dag. let fix all tasks dags
        # in case tasks didn't have a proper dag
        for af_task in dag.tasks:
            task_original_dag[af_task.task_id] = af_task.dag
            af_task._dag = dag
        yield dag
    finally:
        for af_task in dag.tasks:
            original_dag = task_original_dag.get(af_task.task_id)
            if original_dag:
                af_task._dag = original_dag<|MERGE_RESOLUTION|>--- conflicted
+++ resolved
@@ -19,7 +19,6 @@
 from dbnd._core.settings import DatabandSettings, RunConfig
 from dbnd._core.task_executor.task_executor import TaskExecutor
 from dbnd._core.utils.basics.pickle_non_pickable import ready_for_pickle
-from dbnd_airflow.bootstrap import dbnd_airflow_bootstrap
 from dbnd_airflow.config import AirflowConfig, get_dbnd_default_args
 from dbnd_airflow.db_utils import remove_listener_by_name
 from dbnd_airflow.dbnd_task_executor.airflow_operator_as_dbnd import (
@@ -129,9 +128,6 @@
             target_engine=target_engine,
             task_runs=task_runs,
         )
-
-        dbnd_airflow_bootstrap()
-
         self.airflow_config = AirflowConfig()
         self.airflow_task_executor = self._get_airflow_executor()
         logger.info(
@@ -194,24 +190,7 @@
 
     def do_run(self):
         dag = self.build_airflow_dag(task_runs=self.task_runs)
-        self._connect_dbnd_task_to_airflow_ui(dag)
         with set_dag_as_current(dag):
-<<<<<<< HEAD
-            self.run_airflow_dag(dag)
-
-    def _connect_dbnd_task_to_airflow_ui(self, dag):
-        from dbnd.api.tracking_api import AirflowTaskInfo
-
-        af_instances = []
-        for task_run in self.task_runs:
-            if not task_run.is_reused:
-                # we build airflow infos only for not reused tasks
-                af_instance = AirflowTaskInfo(
-                    execution_date=self.run.execution_date,
-                    dag_id=dag.dag_id,
-                    task_id=task_run.task_af_id,
-                    task_run_attempt_uid=task_run.task_run_attempt_uid,
-=======
             from dbnd.api.tracking_api import AirflowTaskInfo
 
             af_instances = []
@@ -231,15 +210,7 @@
                     airflow_task_infos=af_instances,
                     source=UpdateSource.dbnd,
                     base_url=self.airflow_config.webserver_url,
->>>>>>> 244ffb6d
                 )
-                af_instances.append(af_instance)
-        if af_instances and self.airflow_config.webserver_url:
-            self.run.tracker.tracking_store.save_airflow_task_infos(
-                airflow_task_infos=af_instances,
-                source=UpdateSource.dbnd,
-                base_url=self.airflow_config.webserver_url,
-            )
 
             self.run_airflow_dag(dag)
 
