--- conflicted
+++ resolved
@@ -4,8 +4,4 @@
 
 __all__ = ["track_dag", "track_task", "track_operator"]
 
-<<<<<<< HEAD
-__version__ = "0.36.5"
-=======
-__version__ = "0.37.3"
->>>>>>> b2f7b490
+__version__ = "0.37.3"