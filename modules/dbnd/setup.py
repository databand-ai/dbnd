from os import path

import setuptools

from setuptools.config import read_configuration


BASE_PATH = path.dirname(__file__)
CFG_PATH = path.join(BASE_PATH, "setup.cfg")

config = read_configuration(CFG_PATH)

# A list of vendored packages
dbnd_vendors_list = [
    "cachetools",
    "hjson",
    "cloudpickle",
    "pendulum==1.4.4",
    "tabulate",
    "marshmallow==2.18.0",
    "croniter>=0.3.30,<0.4",
    "protobuf==3.13.0",
    "psutil>=4.2.0,<5.7.0",  # extracted use to vendorized_psutil.py
]

setuptools.setup(
    name="dbnd",
    package_dir={"": "src"},
    install_requires=[
        "tzlocal>=1.0.0,<2.0.0",
        "six",
        "more-itertools ; python_version>='3.0'",
        "more-itertools==5.0.0 ; python_version<'3.0'",
<<<<<<< HEAD
        "attrs<=20.3",
=======
        "attrs!=21.1.0",  # yanked version, breaks dbnd
>>>>>>> da2a41cb
        "pyyaml",  # yaml support in targets
        "pytz",  # python time zone for pendulum library
        "pytzdata",  # python time zone for pendulum library
        "requests>=2.18.0",  # API TRACKING
        "configparser<3.6.0,>=3.5.0",  # same versions as Airflow -- Moved library to _vendor
        "jinja2>=2.10.1, <2.12",  # same versions as Airflow
        "GitPython ; python_version>='3.0'",
        "GitPython==2.1.15 ; python_version<'3.0'",
        'pygments<=2.5.2 ; python_version < "3.0"',
        'pygments>=2.6.1 ; python_version >= "3.0"',
        # backward compatible python
        'typing;python_version<"3.7"',  # Standalone pkg is incompatible with 3.7 and not required
        'pathlib2; python_version < "3.0"',  # pathlib support in python 2
        "pathlib2;python_version<='2.7'",
        "enum34;python_version<='2.7'",
        'contextlib2; python_version < "3"',
        "python-dateutil",
    ],
    extras_require={
        ':sys_platform=="win32"': ["colorama"],
        "tests": [
            "qtconsole==4.7.7",  # 5.0 is not py 27 compatible
            "numpy==1.16.6;python_version<'3.5'",  # Latest py2 compatible version
            "numpy==1.19.5;python_version>='3.5'",  # 1.20 has compatibility issue with HDF5 marshalling. Fix is in progress
            "coverage",
            "pytest==4.5.0",  # 4.6.0 requires pluggy 0.12
            "pytest-cov==2.9.0",
            "pluggy==0.11.0",  # 0.12 has import_metadata, fails on py2
            "zope.interface",
            "mock ; python_version>='3.0'",
            "mock==3.0.5 ; python_version<'3.0'",
            "pandas<2.0.0,>=0.17.1",  # airflow supports only this version
            "urllib3==1.23",  # otherwise we have 1.24 - conflict with 'requests'
            "tox==3.12.1",
            "matplotlib==2.2.5;python_version<'3.5'",
            "matplotlib==3.3.0;python_version>='3.5'",
            'future==0.16.0 ; python_version < "3.0"',  # test newstr
            "tables==3.5.1",
            "feather-format",
            "pyarrow ; python_version>='3.0'",
            "pyarrow==0.16.0 ; python_version<'3.0'",  # Last version compatible with python 2.7
            "nbconvert",
            "nbformat",
            "jupyter",
            "traitlets>=4.2,<5.0.0",  # required by jupyter, fix py37 compatibility
            "IPython>=4.0.0, <7.0",
            "jupyter_contrib_nbextensions",
            "idna<=2.7",  # conflict with requests (require 2.8 <)
            # conflict with pandas version on new openpyxl: got invalid input value of type <class 'xml.etree.ElementTree.Element'>, expected string or Element
            "openpyxl==2.6.4",
            "sklearn",
            "WTForms<2.3.0",  # fixing ImportError: cannot import name HTMLString at 2.3.0
            "wheel",  # for fat_wheel tests
        ],
    },
    entry_points={"console_scripts": ["dbnd = dbnd:dbnd_main"]},
)<|MERGE_RESOLUTION|>--- conflicted
+++ resolved
@@ -31,11 +31,7 @@
         "six",
         "more-itertools ; python_version>='3.0'",
         "more-itertools==5.0.0 ; python_version<'3.0'",
-<<<<<<< HEAD
-        "attrs<=20.3",
-=======
         "attrs!=21.1.0",  # yanked version, breaks dbnd
->>>>>>> da2a41cb
         "pyyaml",  # yaml support in targets
         "pytz",  # python time zone for pendulum library
         "pytzdata",  # python time zone for pendulum library
