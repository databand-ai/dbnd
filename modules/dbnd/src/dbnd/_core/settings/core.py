--- conflicted
+++ resolved
@@ -232,89 +232,4 @@
 
     in_memory_cache_target_value = parameter(
         default=True, description="Cache targets values in memory during execution"
-<<<<<<< HEAD
-    )[bool]
-
-
-class TrackingConfig(Config):
-    _conf__task_family = "tracking"
-
-    project = parameter(
-        default=None,
-        description="Project to which run should be assigned. "
-        "If not set default project is used. Tracking server will select project with is_default == True.",
-    )[str]
-
-    databand_external_url = parameter(
-        default=None,
-        description="Tracker URL to be used for tracking from external systems",
-    )[str]
-
-    log_value_size = parameter(
-        default=True,
-        description="Calculate and log value size (can cause a full scan on not-indexable distributed memory objects) ",
-    )[bool]
-
-    log_value_schema = parameter(
-        default=True, description="Calculate and log value schema "
-    )[bool]
-    log_value_stats = parameter(
-        default=False,
-        description="Calculate and log value stats(expensive to calculate, better use log_stats on parameter level)",
-    )[bool]
-    log_value_preview = parameter(
-        default=False,
-        description="Calculate and log value preview. Can be expensive on Spark.",
-    )[bool]
-
-    log_value_preview_max_len = parameter(
-        description="Max size of value preview to be saved at DB, max value=50000"
-    ).value(_DEFAULT_VALUE_PREVIEW_MAX_LEN)
-
-    log_value_meta = parameter(
-        default=True, description="Calculate and log value meta "
-    )[bool]
-
-    log_histograms = parameter(
-        default=False,
-        description="Enable calculation and tracking of histograms. Can be expensive",
-    )[bool]
-
-    auto_disable_slow_size = parameter(
-        default=True,
-        description="Auto disable slow preview for Spark DF with text formats",
-    )[bool]
-
-    flatten_operator_fields = parameter(
-        default={},
-        description="Control which of the operator's fields would be flatten when tracked",
-    )[Dict[str, str]]
-
-    track_source_code = parameter(
-        default=True,
-        description="Enable tracking of function, module and file source code",
-    )[bool]
-
-    def get_value_meta_conf(
-        self, parameter_value_meta_conf, value_type=None, target=None
-    ):
-        # type: (ValueMetaConf, ValueType, Target) -> ValueMetaConf
-        mc = parameter_value_meta_conf
-
-        log_value_size = self.log_value_size
-        if target and self.auto_disable_slow_size and log_value_size:
-            log_value_size = value_type.support_fast_count(target)
-
-        return ValueMetaConf(
-            log_preview=first_not_none(mc.log_preview, self.log_value_preview),
-            log_preview_size=first_not_none(
-                mc.log_preview_size, self.log_value_preview_max_len
-            ),
-            log_schema=first_not_none(mc.log_schema, self.log_value_schema),
-            log_size=first_not_none(mc.log_size, log_value_size),
-            log_stats=first_not_none(mc.log_stats, self.log_value_stats),
-            log_histograms=first_not_none(mc.log_histograms, self.log_histograms),
-        )
-=======
-    )[bool]
->>>>>>> b2f7b490
+    )[bool]