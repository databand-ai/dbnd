--- conflicted
+++ resolved
@@ -64,17 +64,16 @@
         finally:
             if sp:
                 sp.terminate()
-<<<<<<< HEAD
+
                 try:
                     sp.wait(timeout=TERMINATE_WAIT_TIMEOUT)
                 except subprocess.TimeoutExpired:
                     logger.warning(
                         "waited %s seconds for the heartbeat sender to exit but it still hasn't exited"
                     )
-=======
+
             if heartbeat_log_fp:
                 heartbeat_log_fp.close()
->>>>>>> 51d2ff1b
     else:
         logger.info(
             "run heartbeat sender disabled (set task.heartbeat_interval_s to value > 0)"
