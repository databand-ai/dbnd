from dbnd._vendor import click
from dbnd._vendor.click import command
from dbnd._vendor.click.types import IntParamType


@command()
@click.option("--run-uid", required=True)
@click.option("--tracking-url", required=True)
<<<<<<< HEAD
@click.option("--heartbeat-interval", required=True, type=int)
@click.option("--driver-pid", required=True, type=int)
def send_heartbeat(run_uid, tracking_url, heartbeat_interval, driver_pid):
    send_heartbeat_continuously(run_uid, tracking_url, heartbeat_interval, driver_pid)
=======
@click.option("--heartbeat-interval", required=True, type=IntParamType())
@click.option("--tracker", required=True)
@click.option("--tracker-api", required=True)
def send_heartbeat(run_uid, tracking_url, heartbeat_interval, tracker, tracker_api):
    from dbnd import config
    from dbnd._core.settings import CoreConfig
    from dbnd._core.task_executor.heartbeat_sender import send_heartbeat_continuously

    with config(
        {
            "core": {
                "tracker": tracker.split(","),
                "tracker_api": tracker_api,
                "tracking_url": tracking_url,
            }
        }
    ):
        tracking_store = CoreConfig().get_tracking_store()
        send_heartbeat_continuously(run_uid, tracking_store, heartbeat_interval)
>>>>>>> b7bfcd43
<|MERGE_RESOLUTION|>--- conflicted
+++ resolved
@@ -1,21 +1,17 @@
 from dbnd._vendor import click
 from dbnd._vendor.click import command
-from dbnd._vendor.click.types import IntParamType
 
 
 @command()
 @click.option("--run-uid", required=True)
 @click.option("--tracking-url", required=True)
-<<<<<<< HEAD
 @click.option("--heartbeat-interval", required=True, type=int)
 @click.option("--driver-pid", required=True, type=int)
-def send_heartbeat(run_uid, tracking_url, heartbeat_interval, driver_pid):
-    send_heartbeat_continuously(run_uid, tracking_url, heartbeat_interval, driver_pid)
-=======
-@click.option("--heartbeat-interval", required=True, type=IntParamType())
 @click.option("--tracker", required=True)
 @click.option("--tracker-api", required=True)
-def send_heartbeat(run_uid, tracking_url, heartbeat_interval, tracker, tracker_api):
+def send_heartbeat(
+    run_uid, tracking_url, heartbeat_interval, driver_pid, tracker, tracker_api
+):
     from dbnd import config
     from dbnd._core.settings import CoreConfig
     from dbnd._core.task_executor.heartbeat_sender import send_heartbeat_continuously
@@ -30,5 +26,6 @@
         }
     ):
         tracking_store = CoreConfig().get_tracking_store()
-        send_heartbeat_continuously(run_uid, tracking_store, heartbeat_interval)
->>>>>>> b7bfcd43
+        send_heartbeat_continuously(
+            run_uid, tracking_store, heartbeat_interval, driver_pid
+        )