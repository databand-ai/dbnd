import inspect
import logging

from typing import Callable, Optional, Type

import attr

from dbnd._core.errors.errors_utils import UserCodeDetector
from dbnd._core.task.base_task import _BaseTask


logger = logging.getLogger(__name__)


def _hide_or_show_by_config(source):
<<<<<<< HEAD
    from dbnd._core.settings.core import TrackingConfig
=======
    from dbnd._core.settings import TrackingConfig
>>>>>>> b2f7b490

    tracking_config = TrackingConfig.current()
    if tracking_config.track_source_code:
        return source
    else:
        return None


@attr.s
class TaskSourceCode(object):
    _task_source_code = attr.ib(default=None)  # type: Optional[str]
    _task_module_code = attr.ib(default=None)  # type: Optional[str]
    _task_source_file = attr.ib(default=None)  # type: Optional[str]

    @property
    def task_source_code(self):
        return _hide_or_show_by_config(source=self._task_source_code)

    @task_source_code.setter
    def task_source_code(self, value):
        self._task_source_code = value

    @property
    def task_module_code(self):
        return _hide_or_show_by_config(source=self._task_module_code)

    @task_module_code.setter
    def task_module_code(self, value):
        self._task_module_code = value

    @property
    def task_source_file(self):
        return _hide_or_show_by_config(source=self._task_source_file)

    @task_source_file.setter
    def task_source_file(self, value):
        self._task_source_file = value

    @classmethod
    def from_callable(cls, callable):
        # type: (Callable) -> TaskSourceCode
        task_source_code = _get_source_code(callable)
        task_module_code = _get_module_source_code(callable)
        task_source_file = _get_source_file(callable)

        return TaskSourceCode(
            task_source_code=task_source_code,
            task_module_code=task_module_code,
            task_source_file=task_source_file,
        )

    @classmethod
    def from_class(cls, class_obj):
        # type: (type) -> TaskSourceCode
        task_source_code = _get_source_code(class_obj)
        task_module_code = _get_module_source_code(class_obj)
        task_source_file = _get_source_file(class_obj.__class__)

        return TaskSourceCode(
            task_source_code=task_source_code,
            task_module_code=task_module_code,
            task_source_file=task_source_file,
        )

    @classmethod
    def from_task_class(cls, task_class):
        # type: (Type[_BaseTask]) -> TaskSourceCode
        if task_class._conf__track_source_code:
            if (
                hasattr(task_class, "_conf__decorator_spec")
                and task_class._conf__decorator_spec
            ):
                # this means we are inside a task_class of decorated function
                return cls.from_callable(task_class._conf__decorator_spec.item)
            else:
                return cls.from_class(task_class)
        else:
            return NO_SOURCE_CODE

    @classmethod
    def from_callstack(cls):
        try:
            user_frame = UserCodeDetector.build_code_detector().find_user_side_frame(
                user_side_only=True
            )
            if user_frame:
                module_code = open(user_frame.filename).read()
                return TaskSourceCode(
                    task_module_code=module_code, task_source_file=user_frame.filename
                )
        except Exception as ex:
            logger.debug("Failed to find source code: %s", str(ex))
        return NO_SOURCE_CODE


NO_SOURCE_CODE = TaskSourceCode()


def _get_source_code(item):
    try:
        import inspect

        return inspect.getsource(item)
    except (TypeError, OSError):
        logger.debug("Failed to task source for %s", item)
    except Exception:
        logger.debug("Error while getting task source")
    return "Error while getting source code"


def _get_module_source_code(item):
    try:
        return inspect.getsource(inspect.getmodule(item))
    except TypeError:
        logger.debug("Failed to module source for %s", item)
    except Exception:
        logger.exception("Error while getting module source")
    return "Error while getting source code"


def _get_source_file(item):
    try:
        return inspect.getfile(item).replace(".pyc", ".py")
    except Exception:
        logger.warning("Failed find a path of source code for task {}".format(item))
    return None<|MERGE_RESOLUTION|>--- conflicted
+++ resolved
@@ -13,11 +13,7 @@
 
 
 def _hide_or_show_by_config(source):
-<<<<<<< HEAD
-    from dbnd._core.settings.core import TrackingConfig
-=======
     from dbnd._core.settings import TrackingConfig
->>>>>>> b2f7b490
 
     tracking_config = TrackingConfig.current()
     if tracking_config.track_source_code:
