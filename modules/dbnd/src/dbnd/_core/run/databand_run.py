--- conflicted
+++ resolved
@@ -659,14 +659,10 @@
             if run.is_save_pipeline():
                 run.save_run()
 
-<<<<<<< HEAD
             if self.send_heartbeat:
-                with start_heartbeat_sender(run):
+                with start_heartbeat_sender(driver_task_run):
                     run.task_executor.do_run()
             else:
-=======
-            with start_heartbeat_sender(driver_task_run):
->>>>>>> 51d2ff1b
                 run.task_executor.do_run()
 
         if self.is_driver:
