--- conflicted
+++ resolved
@@ -1,4 +1,5 @@
 import logging
+import os
 
 import dbnd._core.task_build.task_namespace
 
@@ -14,15 +15,10 @@
         """Test that all module can be imported
         """
 
-<<<<<<< HEAD
         project_dir = os.path.join(os.path.dirname(__file__), "..", "..", "src")
-        packagedir = os.path.join(project_dir, "dbnd")
-=======
-        project_dir = project_path("modules", "dbnd", "src")
         good_modules = import_all_modules(
             src_dir=project_dir, package="dbnd", excluded=["airflow_operators"]
         )
->>>>>>> 4544bd7a
 
         assert len(good_modules) > 20
 
