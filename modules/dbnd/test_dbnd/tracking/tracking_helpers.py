--- conflicted
+++ resolved
@@ -46,7 +46,6 @@
                 yield target_info
 
 
-<<<<<<< HEAD
 def get_log_metrics(mock_channel_tracker):
     for call in mock_channel_tracker.call_args_list:
         if call.args[0].__name__ == "log_metrics":
@@ -54,10 +53,6 @@
                 yield metric_info
 
 
-def get_reported_params(mock_channel_tracker):
-    param_definitions = defaultdict(list)
-    run_time_params = defaultdict(list)
-=======
 def get_task_target_result(
     mock_channel_tracker, task_name,
 ):
@@ -73,7 +68,7 @@
     )
 
 
-def get_task_mutli_target_result(mock_channel_tracker, task_name, names):
+def get_task_multi_target_result(mock_channel_tracker, task_name, names):
     return {
         target_info.param_name: target_info
         for target_info in filter(
@@ -89,7 +84,6 @@
 def get_reported_params(mock_channel_tracker, task_name=None):
     param_definitions = defaultdict(dict)
     run_time_params = defaultdict(dict)
->>>>>>> a5feaa32
     for task_runs_info in get_task_runs_info(mock_channel_tracker):
         for task_definition_info in task_runs_info.task_definitions:
             param_definitions[task_definition_info.name].update(
