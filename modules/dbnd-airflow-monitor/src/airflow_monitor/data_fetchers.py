import json
import logging
import sys
import traceback

from urllib.parse import urlparse

import prometheus_client
import requests
import simplejson
import six

from airflow_monitor.airflow_servers_fetching import AirflowFetchingConfiguration
from airflow_monitor.errors import (
    AirflowFetchingException,
    failed_to_connect_to_airflow_server,
    failed_to_connect_to_server_port,
    failed_to_decode_data_From_airflow,
    failed_to_fetch_from_airflow,
    failed_to_get_csrf_token,
    failed_to_login_to_airflow,
)
from bs4 import BeautifulSoup as bs


if six.PY3:
    from json import JSONDecodeError
else:
    from simplejson import JSONDecodeError

logger = logging.getLogger(__name__)


class DataFetcher(object):
    def __init__(self, config):
        self._config = config
        self.env = None

    def get_data(
        self,
        since,
        include_logs,
        include_task_args,
        include_xcom,
        dag_ids,
        quantity,
        fetch_type,
        incomplete_offset,
    ):
        pass

    def get_source(self):
        pass


class WebFetcher(DataFetcher):
    # Common instance of prometheus summary object for all fetchers
    prometheus_af_response_time_metrics = None

    def __init__(self, config):
        # type: (AirflowFetchingConfiguration) -> WebFetcher
        super(WebFetcher, self).__init__(config)
        self.env = "Airflow"
        self.base_url = config.base_url
        self.endpoint_url = config.url + "/export_data"
        self.api_mode = config.api_mode
        self.rbac_username = config.rbac_username
        self.rbac_password = config.rbac_password
        self.client = requests.session()
        self.is_logged_in = False

        if WebFetcher.prometheus_af_response_time_metrics is None:
            WebFetcher.prometheus_af_response_time_metrics = prometheus_client.Summary(
                "af_monitor_export_response_time",
                "Airflow export plugin response time",
                ["airflow_instance"],
            )

    def get_data(
        self,
        since,
        include_logs,
        include_task_args,
        include_xcom,
        dag_ids,
        quantity,
        fetch_type,
        incomplete_offset,
    ):
        params = {}
        if since:
            params["since"] = since.isoformat()
        if include_logs:
            params["include_logs"] = True
        if include_task_args:
            params["include_task_args"] = True
        if include_xcom:
            params["include_xcom"] = True
        if dag_ids:
            params["dag_ids"] = dag_ids
        if quantity:
            params["fetch_quantity"] = quantity
        if incomplete_offset is not None:
            params["incomplete_offset"] = incomplete_offset
        if fetch_type:
            params["fetch_type"] = fetch_type

        data = None

        try:
            data = self._make_request(params)
            logger.info("Fetched from: {}".format(data.url))
        except AirflowFetchingException:
            raise
        except requests.exceptions.ConnectionError as ce:
            raise failed_to_connect_to_airflow_server(self.base_url, ce)
        except ValueError as ve:
            raise failed_to_connect_to_server_port(self.base_url, ve)
        except Exception as e:
            raise failed_to_fetch_from_airflow(self.base_url, e)

        if data.status_code != 200:
            raise failed_to_fetch_from_airflow(self.base_url, None, data.status_code)

        try:
            json_data = data.json()
            return json_data
        except simplejson.JSONDecodeError as je:
            data_sample = data.text[:100] if data and data.text else None
            raise failed_to_decode_data_From_airflow(self.base_url, je, data_sample)

    def _try_login(self):
        login_url = self.base_url + "/login/"
        auth_params = {"username": self.rbac_username, "password": self.rbac_password}

        # IMPORTANT: when airflow uses RBAC (Flask-AppBuilder [FAB]) it doesn't return
        # the relevant csrf token in a cookie, but inside the login page html content.
        # therefore, we are extracting it, and attaching it to the session manually
        if self.api_mode == "rbac":
            # extract csrf token, will raise ConnectionError if the server is is down
            logger.info(
                "Trying to login to %s with username: %s.",
                login_url,
                self.rbac_username,
            )
            resp = self.client.get(login_url)
            soup = bs(resp.text, "html.parser")
            csrf_token_tag = soup.find(id="csrf_token")
            if not csrf_token_tag:
                raise failed_to_get_csrf_token(self.base_url)
            csrf_token = csrf_token_tag.get("value")
            if csrf_token:
                auth_params["csrf_token"] = csrf_token
            else:
                raise failed_to_get_csrf_token(self.base_url)

        # login
        resp = self.client.post(login_url, data=auth_params)

        # validate login succeeded
        soup = bs(resp.text, "html.parser")
        if "/logout/" in [a.get("href") for a in soup.find_all("a")]:
            self.is_logged_in = True
            logger.info("Succesfully logged in to %s.", login_url)
        else:
            logger.warning("Could not login to %s.", login_url)
            raise failed_to_login_to_airflow(self.base_url)

    def _make_request(self, params):
        auth = ()
        if self.api_mode == "experimental":
            auth = (self.rbac_username, self.rbac_password)
        elif self.api_mode == "rbac" and not self.is_logged_in:
            # In RBAC mode, we need to login with admin credentials first
            self._try_login()

        parsed_uri = urlparse(self.endpoint_url)
        airflow_instance_url = "{uri.scheme}://{uri.netloc}".format(uri=parsed_uri)
        with WebFetcher.prometheus_af_response_time_metrics.labels(
            airflow_instance_url
        ).time():
            return self.client.get(self.endpoint_url, params=params, auth=auth)

    def get_source(self):
        return self.endpoint_url


class GoogleComposerFetcher(WebFetcher):
    # requires GOOGLE_APPLICATION_CREDENTIALS env variable
    def __init__(self, config):
        # type: (AirflowFetchingConfiguration) -> GoogleComposerFetcher
        super(GoogleComposerFetcher, self).__init__(config)
        self.client_id = config.composer_client_id
        self.env = "GoogleCloudComposer"

    def _make_request(self, params):
        from airflow_monitor.make_iap_request import make_iap_request

        resp = make_iap_request(
            url=self.endpoint_url, client_id=self.client_id, params=params
        )
        return resp


class DbFetcher(DataFetcher):
    def __init__(self, config):
        # type: (AirflowFetchingConfiguration) -> DbFetcher
        super(DbFetcher, self).__init__(config)

        from sqlalchemy import create_engine

        self.dag_folder = config.local_dag_folder
        self.sql_conn_string = config.sql_alchemy_conn
        self.engine = create_engine(self.sql_conn_string)
        self.env = "AirflowDB"

    def get_data(
        self,
        since,
        include_logs,
        include_task_args,
        include_xcom,
        dag_ids,
        quantity,
        fetch_type,
        incomplete_offset,
    ):
        try:
            data = self.export_data_directly(
                since=since,
                include_logs=include_logs,
                include_task_args=include_task_args,
                include_xcom=include_xcom,
                dag_ids=dag_ids,
                quantity=quantity,
                fetch_type=fetch_type,
                incomplete_offset=incomplete_offset,
            )
            return data
        except Exception as ex:
            from sqlalchemy.engine.url import make_url

            logger.exception(
                "Failed to connect to db %s", repr(make_url(self.sql_conn_string)), ex
            )
            raise

    def get_source(self):
        return self.sql_conn_string

    def export_data_directly(
        self,
        since,
        include_logs,
        include_task_args,
        include_xcom,
        dag_ids,
        quantity,
        fetch_type,
        incomplete_offset,
    ):
        from airflow import conf, models, settings
        from airflow.settings import STORE_SERIALIZED_DAGS
        from sqlalchemy import create_engine
        from sqlalchemy.orm import sessionmaker

        from dbnd_airflow_export.plugin_old.data_exporting import get_airflow_data
<<<<<<< HEAD
=======
        from dbnd_airflow_export.plugin_old.metrics import METRIC_COLLECTOR
        from dbnd_airflow_export.utils import JsonEncoder
>>>>>>> b2f7b490

        conf.set("core", "sql_alchemy_conn", value=self.sql_conn_string)
        dagbag = models.DagBag(
            self.dag_folder if self.dag_folder else settings.DAGS_FOLDER,
            include_examples=True,
            store_serialized_dags=STORE_SERIALIZED_DAGS,
        )

        engine = create_engine(self.sql_conn_string)
        session = sessionmaker(bind=engine)
        try:
            with METRIC_COLLECTOR.use_local() as metrics:
                result = get_airflow_data(
                    dagbag=dagbag,
                    since=since,
                    include_logs=include_logs,
                    include_task_args=include_task_args,
                    include_xcom=include_xcom,
                    dag_ids=dag_ids,
                    quantity=quantity,
                    fetch_type=fetch_type,
                    incomplete_offset=incomplete_offset,
                    session=session(),
                )
                result["metrics"] = {
                    "performance": metrics.get("perf_metrics", {}),
                    "sizes": metrics.get("size_metrics", {}),
                }
        except Exception:
            exception_type, exception, exc_traceback = sys.exc_info()
            message = "".join(traceback.format_tb(exc_traceback))
            message += "{}: {}. ".format(exception_type.__name__, exception)
            logging.error("Exception during data export: \n%s", message)
            result = {"error": message}

        return json.loads(json.dumps(result, cls=JsonEncoder))


class FileFetcher(DataFetcher):
    def __init__(self, config):
        # type: (AirflowFetchingConfiguration) -> FileFetcher
        super(FileFetcher, self).__init__(config)
        self.env = "JsonFile"
        self.json_file_path = config.json_file_path

    def get_data(
        self,
        since,
        include_logs,
        include_task_args,
        include_xcom,
        dag_ids,
        quantity,
        fetch_type,
        incomplete_offset,
    ):
        import json

        if not self.json_file_path:
            raise Exception(
                "'json_file_path' was not set in AirflowMonitor configuration."
            )

        try:
            with open(self.json_file_path) as f:
                data = json.load(f)
                return data
        except Exception as e:
            logger.error(
                "Could not read json file {}. Error: {}".format(self.json_file_path, e)
            )

    def get_source(self):
        return self.json_file_path


def data_fetcher_factory(config):
    # type: (AirflowFetchingConfiguration) -> DataFetcher
    if config.fetcher == "db":
        return DbFetcher(config)
    elif config.fetcher == "web":
        return WebFetcher(config)
    elif config.fetcher == "composer":
        return GoogleComposerFetcher(config)
    elif config.fetcher == "file":
        return FileFetcher(config)
    else:
        err = "Unsupported fetcher_type: {}, use one of the following: web/db/composer/file".format(
            config.fetcher
        )
        raise Exception(err)<|MERGE_RESOLUTION|>--- conflicted
+++ resolved
@@ -265,11 +265,8 @@
         from sqlalchemy.orm import sessionmaker
 
         from dbnd_airflow_export.plugin_old.data_exporting import get_airflow_data
-<<<<<<< HEAD
-=======
         from dbnd_airflow_export.plugin_old.metrics import METRIC_COLLECTOR
         from dbnd_airflow_export.utils import JsonEncoder
->>>>>>> b2f7b490
 
         conf.set("core", "sql_alchemy_conn", value=self.sql_conn_string)
         dagbag = models.DagBag(
