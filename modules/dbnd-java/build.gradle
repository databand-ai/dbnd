--- conflicted
+++ resolved
@@ -12,15 +12,9 @@
     apply plugin: 'java'
 
     group = 'ai.databand'
-<<<<<<< HEAD
-    version = '0.44.7'
-    if (project.hasProperty('snapshot')) {
-        version = "0.44.7-${System.env.CI_COMMIT_SHORT_SHA}"
-=======
     version = '0.45.4'
     if (project.hasProperty('snapshot')) {
         version = "0.45.4-${System.env.CI_COMMIT_SHORT_SHA}"
->>>>>>> 5f2f2a07
     }
     sourceCompatibility = 1.8
     targetCompatibility = 1.8
