--- conflicted
+++ resolved
@@ -3,10 +3,7 @@
 import ai.databand.log.HistogramRequest;
 import ai.databand.schema.DatasetOperationStatuses;
 import ai.databand.schema.DatasetOperationTypes;
-<<<<<<< HEAD
-=======
 import ai.databand.schema.TaskRun;
->>>>>>> 5f2f2a07
 import org.apache.log4j.spi.LoggingEvent;
 import org.apache.spark.scheduler.SparkListenerStageCompleted;
 import org.apache.spark.sql.Dataset;
@@ -91,21 +88,12 @@
     /**
      * Log dataset operations.
      *
-<<<<<<< HEAD
-     * @param operationPath   operation path
-     * @param operationType   operation type (read/write)
-     * @param operationStatus operation status (success/failed)
-     * @param valuePreview    dataset preivew
-     * @param dataDimensions  dataset dimenstions
-     * @param dataSchema      dataset schema
-=======
      * @param operationPath
      * @param operationType
      * @param operationStatus
      * @param valuePreview
      * @param dataDimensions
      * @param dataSchema
->>>>>>> 5f2f2a07
      */
     void logDatasetOperation(String operationPath,
                              DatasetOperationTypes operationType,
