--- conflicted
+++ resolved
@@ -2,12 +2,11 @@
 
 ## DBND v0.48.0
 
-<<<<<<< HEAD
 ### Improvements
 
 -   \#1200876485130367: Drop py27 support for dbnd-examples.
 -   \#1200854192669862: Drop support for tensorflow <2.4 and py27 in dbnd-tensorflow plugin.
-=======
+
 ### New features
 
 -   \#1200463416979272: Run metrics in the list of metrics are now selected by default and are available from the filters in the Databand UI.
@@ -28,7 +27,6 @@
 -   \#1200587432732541: Text in the UI now aligns to the left after a line break.
 -   \#1200785050007987: Fixed a bug where the “last modified” field returned an empty value.
 -   \#1200847984199269: Fixed a “type change” reporting bug in schema change alerts.
->>>>>>> 4109cf21
 
 ## DBND v0.47.0
 
