<<<<<<< HEAD
val databandVersion = "0.44.7"
=======
val databandVersion = "0.45.4"
>>>>>>> 5f2f2a07

ThisBuild / scalaVersion := "2.12.8"
ThisBuild / version := databandVersion
ThisBuild / organization := "ai.databand"
ThisBuild / organizationName := "databand"

lazy val root = (project in file("."))
    .settings(
        name := "spark_deequ_sbt",
        libraryDependencies ++= Seq(
            "ai.databand" % "dbnd-api-deequ" % databandVersion,
            "com.amazon.deequ" % "deequ" % "1.2.2-spark-2.4",
            "org.slf4j" % "slf4j-api" % "1.7.16",
            "org.apache.spark" %% "spark-sql" % "2.4.2" % "provided"
        ),
        mainClass in Compile := Some("ai.databand.examples.Showcase")
    )

assemblyJarName in assembly := "spark_deequ_sbt-assembly-latest.jar"

assemblyMergeStrategy in assembly := {
    case PathList("META-INF", xs @ _*) => MergeStrategy.discard
    case x => MergeStrategy.first
}<|MERGE_RESOLUTION|>--- conflicted
+++ resolved
@@ -1,8 +1,4 @@
-<<<<<<< HEAD
-val databandVersion = "0.44.7"
-=======
 val databandVersion = "0.45.4"
->>>>>>> 5f2f2a07
 
 ThisBuild / scalaVersion := "2.12.8"
 ThisBuild / version := databandVersion
